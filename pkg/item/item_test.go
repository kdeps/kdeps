--- conflicted
+++ resolved
@@ -1,20 +1,16 @@
-package item_test
+package item
 
 import (
-	"database/sql"
 	"net/url"
-	"path/filepath"
-	"strings"
 	"testing"
-	"time"
-
-	. "github.com/kdeps/kdeps/pkg/item"
+
 	_ "github.com/mattn/go-sqlite3"
-	"github.com/spf13/afero"
 	"github.com/stretchr/testify/require"
 )
 
 func TestPklResourceReader(t *testing.T) {
+	t.Parallel()
+
 	// Use in-memory SQLite database for testing
 	dbPath := "file::memory:"
 	reader, err := InitializeItem(dbPath, nil, "test123")
@@ -22,16 +18,13 @@
 	defer reader.DB.Close()
 
 	t.Run("Scheme", func(t *testing.T) {
+		t.Parallel()
 		require.Equal(t, "item", reader.Scheme())
 	})
 
 	t.Run("Read_GetRecord", func(t *testing.T) {
-<<<<<<< HEAD
-		reader, err := InitializeItem("file::memory:", nil)
-=======
-		t.Parallel()
-		reader, err := InitializeItem("file::memory:", nil, "test123")
->>>>>>> db7d8ff2
+		t.Parallel()
+		reader, err := InitializeItem("file::memory:", nil, "test123")
 		require.NoError(t, err)
 		defer reader.DB.Close()
 
@@ -60,14 +53,9 @@
 		require.Equal(t, []byte(""), data)
 	})
 
-<<<<<<< HEAD
-	t.Run("Read_SetRecord", func(t *testing.T) {
-		reader, err := InitializeItem("file::memory:", nil)
-=======
 	t.Run("Read_UpdateCurrent", func(t *testing.T) {
 		t.Parallel()
 		reader, err := InitializeItem("file::memory:", nil, "test123")
->>>>>>> db7d8ff2
 		require.NoError(t, err)
 		defer reader.DB.Close()
 
@@ -175,14 +163,9 @@
 		require.Equal(t, []byte("result3"), data) // Implementation ignores actionID mismatch
 	})
 
-<<<<<<< HEAD
-	t.Run("Read_PrevRecord", func(t *testing.T) {
-		reader, err := InitializeItem("file::memory:", nil)
-=======
 	t.Run("Read_Values", func(t *testing.T) {
 		t.Parallel()
 		reader, err := InitializeItem("file::memory:", nil, "test123")
->>>>>>> db7d8ff2
 		require.NoError(t, err)
 		defer reader.DB.Close()
 
@@ -237,14 +220,9 @@
 		require.Equal(t, []byte(""), data)
 	})
 
-<<<<<<< HEAD
-	t.Run("Read_NextRecord", func(t *testing.T) {
-		reader, err := InitializeItem("file::memory:", nil)
-=======
 	t.Run("Read_LastResult", func(t *testing.T) {
 		t.Parallel()
 		reader, err := InitializeItem("file::memory:", nil, "test123")
->>>>>>> db7d8ff2
 		require.NoError(t, err)
 		defer reader.DB.Close()
 
@@ -285,14 +263,9 @@
 		require.Equal(t, []byte(""), data)
 	})
 
-<<<<<<< HEAD
-	t.Run("Read_ListRecords", func(t *testing.T) {
-		reader, err := InitializeItem("file::memory:", nil)
-=======
 	t.Run("Read_PrevRecord", func(t *testing.T) {
 		t.Parallel()
 		reader, err := InitializeItem("file::memory:", nil, "test123")
->>>>>>> db7d8ff2
 		require.NoError(t, err)
 		defer reader.DB.Close()
 
@@ -325,14 +298,9 @@
 		require.Equal(t, []byte(""), data)
 	})
 
-<<<<<<< HEAD
-	t.Run("Read_Values", func(t *testing.T) {
-		reader, err := InitializeItem("file::memory:", nil)
-=======
 	t.Run("Read_NextRecord", func(t *testing.T) {
 		t.Parallel()
 		reader, err := InitializeItem("file::memory:", nil, "test123")
->>>>>>> db7d8ff2
 		require.NoError(t, err)
 		defer reader.DB.Close()
 
@@ -388,6 +356,7 @@
 	})
 
 	t.Run("InitializeWithItems", func(t *testing.T) {
+		t.Parallel()
 		items := []string{"item1", "item2", "item1"} // Includes duplicate
 		reader, err := InitializeItem("file::memory:", items, "test123")
 		require.NoError(t, err)
@@ -418,29 +387,15 @@
 }
 
 func TestInitializeDatabase(t *testing.T) {
-	fs := afero.NewOsFs()
-	tmpDir, err := afero.TempDir(fs, "", "item-db")
-	require.NoError(t, err)
-	defer fs.RemoveAll(tmpDir)
-
-	t.Run("EmptyDatabase", func(t *testing.T) {
-		// Test creating an empty database
-		dbPath := filepath.Join(tmpDir, "empty.db")
-		db, err := InitializeDatabase(dbPath, nil)
-		require.NoError(t, err)
+	t.Parallel()
+
+	t.Run("SuccessfulInitialization", func(t *testing.T) {
+		t.Parallel()
+		db, err := InitializeDatabase("file::memory:", []string{})
+		require.NoError(t, err)
+		require.NotNil(t, db)
 		defer db.Close()
 
-<<<<<<< HEAD
-		// Verify the database was created and is accessible
-		err = db.Ping()
-		require.NoError(t, err)
-
-		// Verify the items table exists
-		var count int
-		err = db.QueryRow("SELECT COUNT(*) FROM items").Scan(&count)
-		require.NoError(t, err)
-		require.Equal(t, 0, count)
-=======
 		// Verify items table
 		var name string
 		err = db.QueryRow("SELECT name FROM sqlite_master WHERE type='table' AND name='items'").Scan(&name)
@@ -469,205 +424,21 @@
 		require.Contains(t, sql, "created_at TIMESTAMP NOT NULL")
 		require.Contains(t, sql, "action_id TEXT")
 		require.Contains(t, sql, "FOREIGN KEY (item_id) REFERENCES items(id)")
->>>>>>> db7d8ff2
-	})
-
-	t.Run("DatabaseWithItems", func(t *testing.T) {
-		// Test creating a database with initial items
-		dbPath := filepath.Join(tmpDir, "with-items.db")
-		items := []string{"item1", "item2", "item3"}
-		db, err := InitializeDatabase(dbPath, items)
-		require.NoError(t, err)
+	})
+
+	t.Run("InitializationWithItems", func(t *testing.T) {
+		t.Parallel()
+		items := []string{"test1", "test2", "test1"}
+		db, err := InitializeDatabase("file::memory:", items)
+		require.NoError(t, err)
+		require.NotNil(t, db)
 		defer db.Close()
 
-<<<<<<< HEAD
-		// Verify the database was created and is accessible
-		err = db.Ping()
-		require.NoError(t, err)
-
-		// Verify all items were inserted
-		var count int
-		err = db.QueryRow("SELECT COUNT(*) FROM items").Scan(&count)
-		require.NoError(t, err)
-		require.Equal(t, 3, count)
-
-		// Verify the items have the expected values
-		rows, err := db.Query("SELECT value FROM items ORDER BY id")
-=======
 		// Verify items were inserted
 		rows, err := db.Query("SELECT value, action_id FROM items ORDER BY id")
->>>>>>> db7d8ff2
 		require.NoError(t, err)
 		defer rows.Close()
 
-		var values []string
-		for rows.Next() {
-<<<<<<< HEAD
-			var value string
-			err = rows.Scan(&value)
-=======
-			var value, actionID string
-			err := rows.Scan(&value, &actionID)
->>>>>>> db7d8ff2
-			require.NoError(t, err)
-			require.Equal(t, "", actionID) // Initial items have empty action_id
-			values = append(values, value)
-		}
-		require.NoError(t, rows.Err())
-		require.Equal(t, items, values)
-	})
-
-	t.Run("DatabaseAlreadyExists", func(t *testing.T) {
-		// Test that the function works when the database already exists
-		dbPath := filepath.Join(tmpDir, "existing.db")
-
-		// Create the database first
-		db1, err := InitializeDatabase(dbPath, []string{"initial"})
-		require.NoError(t, err)
-		db1.Close()
-
-		// Initialize again with different items
-		db2, err := InitializeDatabase(dbPath, []string{"new1", "new2"})
-		require.NoError(t, err)
-		defer db2.Close()
-
-		// Verify the new items were added (table should have 3 items total)
-		var count int
-		err = db2.QueryRow("SELECT COUNT(*) FROM items").Scan(&count)
-		require.NoError(t, err)
-		require.Equal(t, 3, count)
-	})
-
-	t.Run("InvalidDatabasePath", func(t *testing.T) {
-		// Test with an invalid database path (directory doesn't exist)
-		invalidPath := filepath.Join(tmpDir, "nonexistent", "db.sqlite")
-		_, err := InitializeDatabase(invalidPath, nil)
-		require.Error(t, err)
-		require.Contains(t, err.Error(), "failed to ping database")
-	})
-}
-
-func TestInitializeItem(t *testing.T) {
-	fs := afero.NewOsFs()
-	tmpDir, err := afero.TempDir(fs, "", "item-init")
-	require.NoError(t, err)
-	defer fs.RemoveAll(tmpDir)
-
-<<<<<<< HEAD
-	t.Run("SuccessfulInitialization", func(t *testing.T) {
-		// Test successful initialization
-		dbPath := filepath.Join(tmpDir, "item.db")
-		items := []string{"test1", "test2"}
-
-		reader, err := InitializeItem(dbPath, items)
-=======
-	t.Run("WithoutItems", func(t *testing.T) {
-		t.Parallel()
-		reader, err := InitializeItem("file::memory:", nil, "test123")
->>>>>>> db7d8ff2
-		require.NoError(t, err)
-		defer reader.DB.Close()
-
-		// Verify the reader was created correctly
-		require.NotNil(t, reader)
-		require.Equal(t, dbPath, reader.DBPath)
-		require.NotNil(t, reader.DB)
-<<<<<<< HEAD
-=======
-		require.Equal(t, "file::memory:", reader.DBPath)
-		require.Equal(t, "test123", reader.ActionID)
-		defer reader.DB.Close()
->>>>>>> db7d8ff2
-
-		// Verify the database is accessible
-		err = reader.DB.Ping()
-		require.NoError(t, err)
-
-		// Verify items were inserted
-		var count int
-		err = reader.DB.QueryRow("SELECT COUNT(*) FROM items").Scan(&count)
-		require.NoError(t, err)
-		require.Equal(t, 2, count)
-	})
-
-<<<<<<< HEAD
-	t.Run("DatabaseInitializationError", func(t *testing.T) {
-		// Test when database initialization fails
-		invalidPath := filepath.Join(tmpDir, "nonexistent", "db.sqlite")
-		_, err := InitializeItem(invalidPath, nil)
-		require.Error(t, err)
-		require.Contains(t, err.Error(), "error initializing database")
-	})
-}
-
-// Additional unit tests for comprehensive coverage
-
-func TestPklResourceReader_InterfaceMethods(t *testing.T) {
-	reader := &PklResourceReader{}
-
-	t.Run("IsGlobbable", func(t *testing.T) {
-		require.False(t, reader.IsGlobbable())
-	})
-
-	t.Run("HasHierarchicalUris", func(t *testing.T) {
-		require.False(t, reader.HasHierarchicalUris())
-	})
-
-	t.Run("ListElements", func(t *testing.T) {
-		uri, _ := url.Parse("item:/_")
-		elements, err := reader.ListElements(*uri)
-		require.NoError(t, err)
-		require.Nil(t, elements)
-	})
-}
-
-func TestRead_ErrorCases(t *testing.T) {
-	t.Run("InvalidOperation", func(t *testing.T) {
-		reader, err := InitializeItem("file::memory:", nil)
-		require.NoError(t, err)
-		defer reader.DB.Close()
-
-		uri, _ := url.Parse("item:/_?op=invalid")
-		_, err = reader.Read(*uri)
-		require.Error(t, err)
-		require.Contains(t, err.Error(), "invalid operation")
-	})
-
-	t.Run("DatabaseReinitialization", func(t *testing.T) {
-		reader := &PklResourceReader{
-			DB:     nil,
-			DBPath: "file::memory:",
-		}
-
-		uri, _ := url.Parse("item:/_?op=current")
-		data, err := reader.Read(*uri)
-=======
-	t.Run("WithItems", func(t *testing.T) {
-		t.Parallel()
-		items := []string{"item1", "item2", "item1"}
-		reader, err := InitializeItem("file::memory:", items, "test123")
-		require.NoError(t, err)
-		require.NotNil(t, reader)
-		require.NotNil(t, reader.DB)
-		require.Equal(t, "file::memory:", reader.DBPath)
-		require.Equal(t, "test123", reader.ActionID)
-		defer reader.DB.Close()
-
-		// Verify items were inserted
-		rows, err := reader.DB.Query("SELECT value, action_id FROM items ORDER BY id")
->>>>>>> db7d8ff2
-		require.NoError(t, err)
-		require.Equal(t, []byte(""), data)
-		require.NotNil(t, reader.DB)
-		defer reader.DB.Close()
-	})
-
-<<<<<<< HEAD
-	t.Run("DatabaseInitializationFailure", func(t *testing.T) {
-		reader := &PklResourceReader{
-			DB:     nil,
-			DBPath: "/invalid/path/database.db",
-=======
 		var values []string
 		for rows.Next() {
 			var value, actionID string
@@ -675,1074 +446,69 @@
 			require.NoError(t, err)
 			require.Equal(t, "", actionID) // Initial items have empty action_id
 			values = append(values, value)
->>>>>>> db7d8ff2
 		}
-
-		uri, _ := url.Parse("item:/_?op=current")
-		_, err := reader.Read(*uri)
-		require.Error(t, err)
-		require.Contains(t, err.Error(), "failed to initialize database")
+		require.NoError(t, rows.Err())
+		require.Equal(t, []string{"test1", "test2", "test1"}, values) // Includes duplicates in DB
+
+		// Verify record count
+		var count int
+		err = db.QueryRow("SELECT COUNT(*) FROM items").Scan(&count)
+		require.NoError(t, err)
+		require.Equal(t, len(items), count)
 	})
 }
 
-func TestGetMostRecentID_EdgeCases(t *testing.T) {
-	t.Run("EmptyDatabase", func(t *testing.T) {
-		reader, err := InitializeItem("file::memory:", nil)
-		require.NoError(t, err)
-		defer reader.DB.Close()
-
-		id, err := reader.GetMostRecentID()
-		require.NoError(t, err)
-		require.Equal(t, "", id)
-	})
-}
-
-func TestFetchValues_EdgeCases(t *testing.T) {
-	t.Run("EmptyDatabase", func(t *testing.T) {
-		reader, err := InitializeItem("file::memory:", nil)
-		require.NoError(t, err)
-		defer reader.DB.Close()
-
-		result, err := reader.FetchValues("test")
-		require.NoError(t, err)
-		require.Equal(t, []byte("[]"), result)
-	})
-}
-
-func TestRead_TransactionErrorPaths(t *testing.T) {
-	t.Run("SetRecord_DatabaseClosed", func(t *testing.T) {
-		reader, err := InitializeItem("file::memory:", nil)
-		require.NoError(t, err)
-		reader.DB.Close() // Close database to simulate failure
-
-		uri, _ := url.Parse("item:/_?op=set&value=test")
-		_, err = reader.Read(*uri)
-		require.Error(t, err)
-		require.Contains(t, err.Error(), "database is closed")
-	})
-}
-
-func TestInitializeDatabase_ErrorCases(t *testing.T) {
-	t.Run("InvalidDatabasePath", func(t *testing.T) {
-		_, err := InitializeDatabase("/invalid/path/database.db", nil)
-		require.Error(t, err)
-		require.Contains(t, err.Error(), "failed to ping database")
-	})
-}
-
-func TestInitializeItem_ErrorCases(t *testing.T) {
-	t.Run("DatabaseInitializationFailure", func(t *testing.T) {
-		_, err := InitializeItem("/invalid/path/database.db", []string{"test"})
-		require.Error(t, err)
-		require.Contains(t, err.Error(), "error initializing database")
-	})
-}
-
-func TestRead_NavigationEdgeCases(t *testing.T) {
-	t.Run("PrevRecord_NoEarlierRecord", func(t *testing.T) {
-		reader, err := InitializeItem("file::memory:", nil)
-		require.NoError(t, err)
-		defer reader.DB.Close()
-
-		// Insert only one record
-		_, err = reader.DB.Exec("INSERT INTO items (id, value) VALUES (?, ?)", "20250101120000.000000", "value1")
-		require.NoError(t, err)
-
-		uri, _ := url.Parse("item:/_?op=prev")
-		data, err := reader.Read(*uri)
-		require.NoError(t, err)
-		require.Equal(t, []byte(""), data)
-	})
-
-	t.Run("NextRecord_HasNextRecord", func(t *testing.T) {
-		reader, err := InitializeItem("file::memory:", nil)
-		require.NoError(t, err)
-		defer reader.DB.Close()
-
-		// Insert records where the most recent is not the latest chronologically
-		_, err = reader.DB.Exec(`
-			INSERT INTO items (id, value) VALUES
-			('20250101120000.000000', 'value1'),
-			('20250101120002.000000', 'value3'),
-			('20250101120001.000000', 'value2')
-		`)
-		require.NoError(t, err)
-
-		// The most recent ID should be the highest value
-		uri, _ := url.Parse("item:/_?op=next")
-		data, err := reader.Read(*uri)
-		require.NoError(t, err)
-		require.Equal(t, []byte(""), data) // No next record after the highest ID
-	})
-}
-
-func TestRead_SetRecord_CommitFailure(t *testing.T) {
-	t.Skip("Cannot reliably simulate commit failure without a mock DB")
-	db, err := sql.Open("sqlite3", ":memory:")
-	require.NoError(t, err)
-	_, err = db.Exec("CREATE TABLE items (id TEXT PRIMARY KEY, value TEXT)")
-	require.NoError(t, err)
-	reader := &PklResourceReader{DB: db, DBPath: ":memory:"}
-
-	// Close DB to force commit failure
-	db.Close()
-
-	uri, _ := url.Parse("item:/_?op=set&value=failcommit")
-	_, err = reader.Read(*uri)
-	require.Error(t, err)
-	// Error should mention database is closed
-	require.Contains(t, err.Error(), "database is closed")
-}
-
-func TestFetchValues_EmptyDatabase(t *testing.T) {
-	fs := afero.NewOsFs()
-	tmpDir, err := afero.TempDir(fs, "", "fetch-values-empty")
-	require.NoError(t, err)
-	defer fs.RemoveAll(tmpDir)
-
-	dbPath := filepath.Join(tmpDir, "test.db")
-	reader, err := InitializeItem(dbPath, nil)
-	require.NoError(t, err)
-	defer reader.DB.Close()
-
-	result, err := reader.FetchValues("test")
-	require.NoError(t, err)
-	require.Equal(t, "[]", string(result))
-}
-
-func TestFetchValues_WithData(t *testing.T) {
-	fs := afero.NewOsFs()
-	tmpDir, err := afero.TempDir(fs, "", "fetch-values-data")
-	require.NoError(t, err)
-	defer fs.RemoveAll(tmpDir)
-
-	dbPath := filepath.Join(tmpDir, "test.db")
-	items := []string{"item1", "item2", "item1"} // Duplicate to test uniqueness
-	reader, err := InitializeItem(dbPath, items)
-	require.NoError(t, err)
-	defer reader.DB.Close()
-
-	result, err := reader.FetchValues("test")
-	require.NoError(t, err)
-	require.Contains(t, string(result), "item1")
-	require.Contains(t, string(result), "item2")
-}
-
-func TestFetchValues_DatabaseError(t *testing.T) {
-	fs := afero.NewOsFs()
-	tmpDir, err := afero.TempDir(fs, "", "fetch-values-error")
-	require.NoError(t, err)
-	defer fs.RemoveAll(tmpDir)
-
-	dbPath := filepath.Join(tmpDir, "test.db")
-	reader, err := InitializeItem(dbPath, nil)
-	require.NoError(t, err)
-	reader.DB.Close() // Close to cause error
-
-	_, err = reader.FetchValues("test")
-	require.Error(t, err)
-	require.Contains(t, err.Error(), "failed to list records")
-}
-
-func TestInitializeDatabase_InvalidPath(t *testing.T) {
-	fs := afero.NewOsFs()
-	tmpDir, err := afero.TempDir(fs, "", "init-db-invalid")
-	require.NoError(t, err)
-	defer fs.RemoveAll(tmpDir)
-
-	// Use an invalid path that can't be created
-	invalidPath := filepath.Join(tmpDir, "nonexistent", "dir", "test.db")
-	_, err = InitializeDatabase(invalidPath, nil)
-	require.Error(t, err)
-	// Accept either error message
-	if !(strings.Contains(err.Error(), "failed to open database") || strings.Contains(err.Error(), "failed to ping database")) {
-		t.Fatalf("unexpected error: %v", err)
-	}
-}
-
-func TestInitializeDatabase_WithItems(t *testing.T) {
-	fs := afero.NewOsFs()
-	tmpDir, err := afero.TempDir(fs, "", "init-db-items")
-	require.NoError(t, err)
-	defer fs.RemoveAll(tmpDir)
-
-	dbPath := filepath.Join(tmpDir, "test.db")
-	items := []string{"test1", "test2", "test3"}
-	db, err := InitializeDatabase(dbPath, items)
-	require.NoError(t, err)
-	defer db.Close()
-
-	// Verify items were inserted
-	var count int
-	err = db.QueryRow("SELECT COUNT(*) FROM items").Scan(&count)
-	require.NoError(t, err)
-	require.Equal(t, len(items), count)
-}
-
-func TestRead_SetOperation_Success(t *testing.T) {
-	fs := afero.NewOsFs()
-	tmpDir, err := afero.TempDir(fs, "", "read-set-success")
-	require.NoError(t, err)
-	defer fs.RemoveAll(tmpDir)
-
-	dbPath := filepath.Join(tmpDir, "test.db")
-	reader, err := InitializeItem(dbPath, nil)
-	require.NoError(t, err)
-	defer reader.DB.Close()
-
-	uri, _ := url.Parse("item:/?op=current")
-	result, err := reader.Read(*uri)
-	require.NoError(t, err)
-	require.Equal(t, "", string(result))
-}
-
-func TestRead_CurrentOperation_WithRecords(t *testing.T) {
-	fs := afero.NewOsFs()
-	tmpDir, err := afero.TempDir(fs, "", "read-current-with-data")
-	require.NoError(t, err)
-	defer fs.RemoveAll(tmpDir)
-
-	dbPath := filepath.Join(tmpDir, "test.db")
-	items := []string{"item1", "item2"}
-	reader, err := InitializeItem(dbPath, items)
-	require.NoError(t, err)
-	defer reader.DB.Close()
-
-	uri, _ := url.Parse("item:/?op=current")
-	result, err := reader.Read(*uri)
-	require.NoError(t, err)
-	require.Equal(t, "item2", string(result)) // Should return the most recent
-}
-
-func TestRead_PrevNextOperations(t *testing.T) {
-	fs := afero.NewOsFs()
-	tmpDir, err := afero.TempDir(fs, "", "read-prev-next")
-	require.NoError(t, err)
-	defer fs.RemoveAll(tmpDir)
-
-	dbPath := filepath.Join(tmpDir, "test.db")
-	items := []string{"item1", "item2", "item3"}
-	reader, err := InitializeItem(dbPath, items)
-	require.NoError(t, err)
-	defer reader.DB.Close()
-
-	// Test prev operation
-	uri, _ := url.Parse("item:/?op=prev")
-	result, err := reader.Read(*uri)
-	require.NoError(t, err)
-	require.Equal(t, "item2", string(result)) // Should return previous to most recent
-
-	// Test next operation (should be empty since we're at the end)
-	uri, _ = url.Parse("item:/?op=next")
-	result, err = reader.Read(*uri)
-	require.NoError(t, err)
-	require.Equal(t, "", string(result))
-}
-
-func TestRead_ListValuesOperations(t *testing.T) {
-	fs := afero.NewOsFs()
-	tmpDir, err := afero.TempDir(fs, "", "read-list-values")
-	require.NoError(t, err)
-	defer fs.RemoveAll(tmpDir)
-
-	dbPath := filepath.Join(tmpDir, "test.db")
-	items := []string{"item1", "item2"}
-	reader, err := InitializeItem(dbPath, items)
-	require.NoError(t, err)
-	defer reader.DB.Close()
-
-	// Test list operation
-	uri, _ := url.Parse("item:/?op=list")
-	result, err := reader.Read(*uri)
-	require.NoError(t, err)
-	require.Contains(t, string(result), "item1")
-	require.Contains(t, string(result), "item2")
-
-	// Test values operation
-	uri, _ = url.Parse("item:/?op=values")
-	result, err = reader.Read(*uri)
-	require.NoError(t, err)
-	require.Contains(t, string(result), "item1")
-	require.Contains(t, string(result), "item2")
-}
-
-// TestInitializeDatabase_FileSystemError tests database initialization with filesystem errors
-func TestInitializeDatabase_FileSystemError(t *testing.T) {
-	// Test with invalid database path that would cause filesystem errors
-	fs := afero.NewMemMapFs()
-
-	// Create a directory where we can't write
-	err := fs.MkdirAll("/readonly", 0o444)
-	require.NoError(t, err)
-
-	// This test simulates filesystem permission issues
-	// Note: SQLite in-memory databases don't have filesystem permission issues
-	// but we can test other error scenarios
-
-	// Test with nil items slice
-	db, err := InitializeDatabase("file::memory:", nil)
-	require.NoError(t, err)
-	require.NotNil(t, db)
-	defer db.Close()
-}
-
-// TestInitializeDatabase_EmptyItems tests database initialization with empty items
-func TestInitializeDatabase_EmptyItems(t *testing.T) {
-	emptyItems := []string{}
-	db, err := InitializeDatabase("file::memory:", emptyItems)
-	require.NoError(t, err)
-	require.NotNil(t, db)
-	defer db.Close()
-
-	// Verify database is empty
-	var count int
-	err = db.QueryRow("SELECT COUNT(*) FROM items").Scan(&count)
-	require.NoError(t, err)
-	require.Equal(t, 0, count)
-}
-
-// TestRead_TransactionRollbackError tests transaction rollback error handling
-func TestRead_TransactionRollbackError(t *testing.T) {
-	reader, err := InitializeItem("file::memory:", nil)
-	require.NoError(t, err)
-	defer reader.DB.Close()
-
-	// Test set operation with invalid value that would cause rollback
-	uri, _ := url.Parse("item:/_?op=set&value=test")
-	data, err := reader.Read(*uri)
-	require.NoError(t, err)
-	require.Equal(t, []byte("test"), data)
-}
-
-// TestRead_InvalidURIParameters tests handling of invalid URI parameters
-func TestRead_InvalidURIParameters(t *testing.T) {
-	reader, err := InitializeItem("file::memory:", nil)
-	require.NoError(t, err)
-	defer reader.DB.Close()
-
-	// Test with empty operation
-	uri, _ := url.Parse("item:/_?op=")
-	_, err = reader.Read(*uri)
-	require.Error(t, err)
-	require.Contains(t, err.Error(), "invalid operation")
-
-	// Test with unknown operation
-	uri, _ = url.Parse("item:/_?op=unknown")
-	_, err = reader.Read(*uri)
-	require.Error(t, err)
-	require.Contains(t, err.Error(), "invalid operation")
-}
-
-// TestRead_EmptyValueParameter tests handling of empty value parameter
-func TestRead_EmptyValueParameter(t *testing.T) {
-	reader, err := InitializeItem("file::memory:", nil)
-	require.NoError(t, err)
-	defer reader.DB.Close()
-
-	// Test set operation with empty value
-	uri, _ := url.Parse("item:/_?op=set&value=")
-	_, err = reader.Read(*uri)
-	require.Error(t, err)
-	require.Contains(t, err.Error(), "set operation requires a value parameter")
-}
-
-// TestRead_WhitespaceValueParameter tests handling of whitespace-only value parameter
-func TestRead_WhitespaceValueParameter(t *testing.T) {
-	reader, err := InitializeItem("file::memory:", nil)
-	require.NoError(t, err)
-	defer reader.DB.Close()
-
-	// Test set operation with whitespace-only value
-	uri, _ := url.Parse("item:/_?op=set&value=%20%20%20")
-	data, err := reader.Read(*uri)
-	require.NoError(t, err)
-	require.Equal(t, []byte("   "), data) // Whitespace-only values are accepted
-}
-
-// TestRead_CurrentOperation_EmptyDatabase tests current operation with empty database
-func TestRead_CurrentOperation_EmptyDatabase(t *testing.T) {
-	reader, err := InitializeItem("file::memory:", nil)
-	require.NoError(t, err)
-	defer reader.DB.Close()
-
-	uri, _ := url.Parse("item:/_?op=current")
-	data, err := reader.Read(*uri)
-	require.NoError(t, err)
-	require.Equal(t, []byte(""), data)
-}
-
-// TestRead_CurrentOperation_SingleRecord tests current operation with single record
-func TestRead_CurrentOperation_SingleRecord(t *testing.T) {
-	reader, err := InitializeItem("file::memory:", nil)
-	require.NoError(t, err)
-	defer reader.DB.Close()
-
-	// Insert a single record
-	_, err = reader.DB.Exec("INSERT INTO items (id, value) VALUES (?, ?)", "20250101120000.000000", "single_value")
-	require.NoError(t, err)
-
-	uri, _ := url.Parse("item:/_?op=current")
-	data, err := reader.Read(*uri)
-	require.NoError(t, err)
-	require.Equal(t, []byte("single_value"), data)
-}
-
-// TestRead_CurrentOperation_MultipleRecords tests current operation with multiple records
-func TestRead_CurrentOperation_MultipleRecords(t *testing.T) {
-	reader, err := InitializeItem("file::memory:", nil)
-	require.NoError(t, err)
-	defer reader.DB.Close()
-
-	// Insert multiple records
-	_, err = reader.DB.Exec(`
-		INSERT INTO items (id, value) VALUES
-		('20250101120000.000000', 'first_value'),
-		('20250101120001.000000', 'second_value'),
-		('20250101120002.000000', 'third_value')
-	`)
-	require.NoError(t, err)
-
-	uri, _ := url.Parse("item:/_?op=current")
-	data, err := reader.Read(*uri)
-	require.NoError(t, err)
-	require.Equal(t, []byte("third_value"), data) // Should return the most recent
-}
-
-// TestRead_ListOperation_EmptyDatabase tests list operation with empty database
-func TestRead_ListOperation_EmptyDatabase(t *testing.T) {
-	reader, err := InitializeItem("file::memory:", nil)
-	require.NoError(t, err)
-	defer reader.DB.Close()
-
-	uri, _ := url.Parse("item:/_?op=list")
-	data, err := reader.Read(*uri)
-	require.NoError(t, err)
-	require.Equal(t, []byte("[]"), data)
-}
-
-// TestRead_ListOperation_SingleRecord tests list operation with single record
-func TestRead_ListOperation_SingleRecord(t *testing.T) {
-	reader, err := InitializeItem("file::memory:", nil)
-	require.NoError(t, err)
-	defer reader.DB.Close()
-
-	// Insert a single record
-	_, err = reader.DB.Exec("INSERT INTO items (id, value) VALUES (?, ?)", "20250101120000.000000", "single_value")
-	require.NoError(t, err)
-
-	uri, _ := url.Parse("item:/_?op=list")
-	data, err := reader.Read(*uri)
-	require.NoError(t, err)
-	require.Equal(t, []byte(`["single_value"]`), data)
-}
-
-// TestRead_ListOperation_DuplicateValues tests list operation with duplicate values
-func TestRead_ListOperation_DuplicateValues(t *testing.T) {
-	reader, err := InitializeItem("file::memory:", nil)
-	require.NoError(t, err)
-	defer reader.DB.Close()
-
-	// Insert records with duplicate values
-	_, err = reader.DB.Exec(`
-		INSERT INTO items (id, value) VALUES
-		('20250101120000.000000', 'duplicate_value'),
-		('20250101120001.000000', 'unique_value'),
-		('20250101120002.000000', 'duplicate_value')
-	`)
-	require.NoError(t, err)
-
-	uri, _ := url.Parse("item:/_?op=list")
-	data, err := reader.Read(*uri)
-	require.NoError(t, err)
-	require.Equal(t, []byte(`["duplicate_value","unique_value"]`), data) // Should deduplicate
-}
-
-// TestRead_ValuesOperation_EmptyDatabase tests values operation with empty database
-func TestRead_ValuesOperation_EmptyDatabase(t *testing.T) {
-	reader, err := InitializeItem("file::memory:", nil)
-	require.NoError(t, err)
-	defer reader.DB.Close()
-
-	uri, _ := url.Parse("item:/_?op=values")
-	data, err := reader.Read(*uri)
-	require.NoError(t, err)
-	require.Equal(t, []byte("[]"), data)
-}
-
-// TestRead_ValuesOperation_WithData tests values operation with data
-func TestRead_ValuesOperation_WithData(t *testing.T) {
-	reader, err := InitializeItem("file::memory:", nil)
-	require.NoError(t, err)
-	defer reader.DB.Close()
-
-	// Insert records with duplicate values
-	_, err = reader.DB.Exec(`
-		INSERT INTO items (id, value) VALUES
-		('20250101120000.000000', 'value1'),
-		('20250101120001.000000', 'value2'),
-		('20250101120002.000000', 'value1')
-	`)
-	require.NoError(t, err)
-
-	// Test FetchValues with data
-	data, err := reader.FetchValues("test_operation")
-	require.NoError(t, err)
-	require.Equal(t, []byte(`["value1","value2"]`), data) // Should deduplicate
-}
-
-// TestRead_NextOperation_NoNextRecord tests next operation when there's no next record
-func TestRead_NextOperation_NoNextRecord(t *testing.T) {
-	reader, err := InitializeItem("file::memory:", nil)
-	require.NoError(t, err)
-	defer reader.DB.Close()
-
-	// Insert a single record
-	_, err = reader.DB.Exec("INSERT INTO items (id, value) VALUES (?, ?)", "20250101120000.000000", "single_value")
-	require.NoError(t, err)
-
-	uri, _ := url.Parse("item:/_?op=next")
-	data, err := reader.Read(*uri)
-	require.NoError(t, err)
-	require.Equal(t, []byte(""), data) // No next record
-}
-
-// TestRead_PrevOperation_NoPrevRecord tests prev operation when there's no previous record
-func TestRead_PrevOperation_NoPrevRecord(t *testing.T) {
-	reader, err := InitializeItem("file::memory:", nil)
-	require.NoError(t, err)
-	defer reader.DB.Close()
-
-	// Insert a single record
-	_, err = reader.DB.Exec("INSERT INTO items (id, value) VALUES (?, ?)", "20250101120000.000000", "single_value")
-	require.NoError(t, err)
-
-	uri, _ := url.Parse("item:/_?op=prev")
-	data, err := reader.Read(*uri)
-	require.NoError(t, err)
-	require.Equal(t, []byte(""), data) // No previous record
-}
-
-// TestRead_PrevOperation_WithPrevRecord tests prev operation when there is a previous record
-func TestRead_PrevOperation_WithPrevRecord(t *testing.T) {
-	reader, err := InitializeItem("file::memory:", nil)
-	require.NoError(t, err)
-	defer reader.DB.Close()
-
-	// Insert multiple records
-	_, err = reader.DB.Exec(`
-		INSERT INTO items (id, value) VALUES
-		('20250101120000.000000', 'first_value'),
-		('20250101120001.000000', 'second_value')
-	`)
-	require.NoError(t, err)
-
-	uri, _ := url.Parse("item:/_?op=prev")
-	data, err := reader.Read(*uri)
-	require.NoError(t, err)
-	require.Equal(t, []byte("first_value"), data) // Previous to most recent
-}
-
-// TestRead_NextOperation_WithNextRecord tests next operation when there is a next record
-func TestRead_NextOperation_WithNextRecord(t *testing.T) {
-	reader, err := InitializeItem("file::memory:", nil)
-	require.NoError(t, err)
-	defer reader.DB.Close()
-
-	// Insert multiple records
-	_, err = reader.DB.Exec(`
-		INSERT INTO items (id, value) VALUES
-		('20250101120000.000000', 'first_value'),
-		('20250101120001.000000', 'second_value')
-	`)
-	require.NoError(t, err)
-
-	uri, _ := url.Parse("item:/_?op=next")
-	data, err := reader.Read(*uri)
-	require.NoError(t, err)
-	require.Equal(t, []byte(""), data) // No next record after most recent
-}
-
-// TestRead_GetMostRecentID_EmptyDatabase tests GetMostRecentID with empty database
-func TestRead_GetMostRecentID_EmptyDatabase(t *testing.T) {
-	reader, err := InitializeItem("file::memory:", nil)
-	require.NoError(t, err)
-	defer reader.DB.Close()
-
-	// Test GetMostRecentID with empty database
-	id, err := reader.GetMostRecentID()
-	require.NoError(t, err)
-	require.Equal(t, "", id)
-}
-
-// TestRead_GetMostRecentID_WithData tests GetMostRecentID with data
-func TestRead_GetMostRecentID_WithData(t *testing.T) {
-	reader, err := InitializeItem("file::memory:", nil)
-	require.NoError(t, err)
-	defer reader.DB.Close()
-
-	// Insert multiple records
-	_, err = reader.DB.Exec(`
-		INSERT INTO items (id, value) VALUES
-		('20250101120000.000000', 'first_value'),
-		('20250101120001.000000', 'second_value')
-	`)
-	require.NoError(t, err)
-
-	// Test GetMostRecentID with data
-	id, err := reader.GetMostRecentID()
-	require.NoError(t, err)
-	require.Equal(t, "20250101120001.000000", id)
-}
-
-// TestRead_FetchValues_EmptyDatabase tests FetchValues with empty database
-func TestRead_FetchValues_EmptyDatabase(t *testing.T) {
-	reader, err := InitializeItem("file::memory:", nil)
-	require.NoError(t, err)
-	defer reader.DB.Close()
-
-	// Test FetchValues with empty database
-	data, err := reader.FetchValues("test_operation")
-	require.NoError(t, err)
-	require.Equal(t, []byte("[]"), data)
-}
-
-// TestRead_FetchValues_WithData tests FetchValues with data
-func TestRead_FetchValues_WithData(t *testing.T) {
-	reader, err := InitializeItem("file::memory:", nil)
-	require.NoError(t, err)
-	defer reader.DB.Close()
-
-	// Insert records with duplicate values
-	_, err = reader.DB.Exec(`
-		INSERT INTO items (id, value) VALUES
-		('20250101120000.000000', 'value1'),
-		('20250101120001.000000', 'value2'),
-		('20250101120002.000000', 'value1')
-	`)
-	require.NoError(t, err)
-
-	// Test FetchValues with data
-	data, err := reader.FetchValues("test_operation")
-	require.NoError(t, err)
-	require.Equal(t, []byte(`["value1","value2"]`), data) // Should deduplicate
-}
-
-// TestRead_InterfaceMethods tests the interface method implementations
-func TestRead_InterfaceMethods(t *testing.T) {
-	reader := &PklResourceReader{}
-
-	// Test IsGlobbable
-	require.False(t, reader.IsGlobbable())
-
-	// Test HasHierarchicalUris
-	require.False(t, reader.HasHierarchicalUris())
-
-	// Test ListElements
-	elements, err := reader.ListElements(url.URL{})
-	require.NoError(t, err)
-	require.Nil(t, elements)
-
-	// Test Scheme
-	require.Equal(t, "item", reader.Scheme())
-}
-
-// TestInitializeDatabase_ConnectionFailure tests database connection failures
-func TestInitializeDatabase_ConnectionFailure(t *testing.T) {
-	invalidPath := "/invalid/path/that/does/not/exist/database.db"
-	_, err := InitializeDatabase(invalidPath, nil)
-	require.Error(t, err)
-	// Accept either error message
-	if !(strings.Contains(err.Error(), "failed to open database") || strings.Contains(err.Error(), "failed to ping database")) {
-		t.Fatalf("unexpected error: %v", err)
-	}
-}
-
-// TestInitializeDatabase_TableCreationFailure tests table creation failures
-func TestInitializeDatabase_TableCreationFailure(t *testing.T) {
-	// This test would require mocking the database to simulate table creation failure
-	// For now, we'll test with a valid path but invalid database driver
-	// Note: This is a limitation of the current implementation
-	// In a real scenario, we'd use a mock database to test this path
-}
-
-// TestInitializeDatabase_TransactionFailure tests transaction failures during item insertion
-func TestInitializeDatabase_TransactionFailure(t *testing.T) {
-	t.Skip("Cannot reliably simulate transaction failure without a mock DB")
-	fs := afero.NewOsFs()
-	tmpDir, err := afero.TempDir(fs, "", "tx-failure")
-	require.NoError(t, err)
-	defer fs.RemoveAll(tmpDir)
-
-	// Create a database file that we can close to simulate transaction failure
-	dbPath := filepath.Join(tmpDir, "test.db")
-	db, err := sql.Open("sqlite3", dbPath)
-	require.NoError(t, err)
-
-	// Close the database to simulate connection issues
-	db.Close()
-
-	// Try to initialize with items - this should fail
-	_, err = InitializeDatabase(dbPath, []string{"item1", "item2"})
-	require.Error(t, err)
-	require.Contains(t, err.Error(), "failed to start transaction")
-}
-
-// TestRead_DatabaseReinitialization tests database reinitialization when DB is nil
-func TestRead_DatabaseReinitialization(t *testing.T) {
-	reader := &PklResourceReader{
-		DB:     nil,
-		DBPath: "file::memory:",
-	}
-
-	uri, _ := url.Parse("item:/_?op=current")
-	data, err := reader.Read(*uri)
-	require.NoError(t, err)
-	require.Equal(t, []byte(""), data)
-	require.NotNil(t, reader.DB)
-	defer reader.DB.Close()
-}
-
-// TestRead_DatabaseReinitializationFailure tests database reinitialization failure
-func TestRead_DatabaseReinitializationFailure(t *testing.T) {
-	reader := &PklResourceReader{
-		DB:     nil,
-		DBPath: "/invalid/path/database.db",
-	}
-
-	uri, _ := url.Parse("item:/_?op=current")
-	_, err := reader.Read(*uri)
-	require.Error(t, err)
-	require.Contains(t, err.Error(), "failed to initialize database")
-}
-
-// TestRead_SetOperation_TransactionFailure tests transaction failures in set operation
-func TestRead_SetOperation_TransactionFailure(t *testing.T) {
-	// Create a database and close it to simulate transaction failure
-	db, err := sql.Open("sqlite3", ":memory:")
-	require.NoError(t, err)
-
-	// Create the table
-	_, err = db.Exec("CREATE TABLE items (id TEXT PRIMARY KEY, value TEXT)")
-	require.NoError(t, err)
-
-	reader := &PklResourceReader{DB: db, DBPath: ":memory:"}
-
-	// Close the database to simulate transaction failure
-	db.Close()
-
-	uri, _ := url.Parse("item:/_?op=set&value=test")
-	_, err = reader.Read(*uri)
-	require.Error(t, err)
-	require.Contains(t, err.Error(), "failed to start transaction")
-}
-
-// TestRead_SetOperation_ExecFailure tests SQL execution failures in set operation
-func TestRead_SetOperation_ExecFailure(t *testing.T) {
-	// Create a database with a corrupted table to simulate exec failure
-	db, err := sql.Open("sqlite3", ":memory:")
-	require.NoError(t, err)
-
-	// Create a table with wrong schema to cause exec failure
-	_, err = db.Exec("CREATE TABLE items (id INTEGER PRIMARY KEY, value INTEGER)")
-	require.NoError(t, err)
-
-	reader := &PklResourceReader{DB: db, DBPath: ":memory:"}
-	defer db.Close()
-
-	uri, _ := url.Parse("item:/_?op=set&value=test")
-	_, err = reader.Read(*uri)
-	require.Error(t, err)
-	require.Contains(t, err.Error(), "setRecord failed to execute SQL")
-}
-
-// TestRead_SetOperation_RowsAffectedFailure tests RowsAffected() failures
-func TestRead_SetOperation_RowsAffectedFailure(t *testing.T) {
-	// This test would require mocking the database to simulate RowsAffected failure
-	// For now, we'll test the normal case and document the limitation
-	reader, err := InitializeItem("file::memory:", nil)
-	require.NoError(t, err)
-	defer reader.DB.Close()
-
-	uri, _ := url.Parse("item:/_?op=set&value=test")
-	data, err := reader.Read(*uri)
-	require.NoError(t, err)
-	require.Equal(t, []byte("test"), data)
-}
-
-// TestRead_SetOperation_CommitFailure tests commit failures
-func TestRead_SetOperation_CommitFailure(t *testing.T) {
-	t.Skip("Cannot reliably simulate commit failure without a mock DB")
-	// Create a database and close it before commit to simulate commit failure
-	db, err := sql.Open("sqlite3", ":memory:")
-	require.NoError(t, err)
-
-	// Create the table
-	_, err = db.Exec("CREATE TABLE items (id TEXT PRIMARY KEY, value TEXT)")
-	require.NoError(t, err)
-
-	reader := &PklResourceReader{DB: db, DBPath: ":memory:"}
-
-	uri, _ := url.Parse("item:/_?op=set&value=test")
-
-	// Start the operation but close the database before it completes
-	go func() {
-		time.Sleep(10 * time.Millisecond)
-		db.Close()
-	}()
-
-	_, err = reader.Read(*uri)
-	require.Error(t, err)
-	require.Contains(t, err.Error(), "failed to commit transaction")
-}
-
-// TestRead_CurrentOperation_DatabaseError tests database query errors in current operation
-func TestRead_CurrentOperation_DatabaseError(t *testing.T) {
-	reader, err := InitializeItem("file::memory:", nil)
-	require.NoError(t, err)
-
-	// Close the database to simulate query error
-	reader.DB.Close()
-
-	uri, _ := url.Parse("item:/_?op=current")
-	_, err = reader.Read(*uri)
-	require.Error(t, err)
-	require.Contains(t, err.Error(), "failed to get most recent ID")
-}
-
-// TestRead_PrevOperation_DatabaseError tests database query errors in prev operation
-func TestRead_PrevOperation_DatabaseError(t *testing.T) {
-	reader, err := InitializeItem("file::memory:", nil)
-	require.NoError(t, err)
-
-	// Insert a record first
-	_, err = reader.DB.Exec("INSERT INTO items (id, value) VALUES (?, ?)", "20250101120000.000000", "value1")
-	require.NoError(t, err)
-
-	// Close the database to simulate query error
-	reader.DB.Close()
-
-	uri, _ := url.Parse("item:/_?op=prev")
-	_, err = reader.Read(*uri)
-	require.Error(t, err)
-	require.Contains(t, err.Error(), "failed to get most recent ID")
-}
-
-// TestRead_NextOperation_DatabaseError tests database query errors in next operation
-func TestRead_NextOperation_DatabaseError(t *testing.T) {
-	reader, err := InitializeItem("file::memory:", nil)
-	require.NoError(t, err)
-
-	// Insert a record first
-	_, err = reader.DB.Exec("INSERT INTO items (id, value) VALUES (?, ?)", "20250101120000.000000", "value1")
-	require.NoError(t, err)
-
-	// Close the database to simulate query error
-	reader.DB.Close()
-
-	uri, _ := url.Parse("item:/_?op=next")
-	_, err = reader.Read(*uri)
-	require.Error(t, err)
-	require.Contains(t, err.Error(), "failed to get most recent ID")
-}
-
-// TestFetchValues_DatabaseQueryFailure tests database query failures in FetchValues
-func TestFetchValues_DatabaseQueryFailure(t *testing.T) {
-	reader, err := InitializeItem("file::memory:", nil)
-	require.NoError(t, err)
-
-	// Close the database to simulate query failure
-	reader.DB.Close()
-
-	_, err = reader.FetchValues("test")
-	require.Error(t, err)
-	require.Contains(t, err.Error(), "failed to list records")
-}
-
-// TestFetchValues_RowScanFailure tests row scanning failures in FetchValues
-func TestFetchValues_RowScanFailure(t *testing.T) {
-	t.Skip("Cannot reliably simulate row scan failure without a mock DB")
-	// Create a database with corrupted data to simulate scan failure
-	db, err := sql.Open("sqlite3", ":memory:")
-	require.NoError(t, err)
-
-	// Create table with wrong schema
-	_, err = db.Exec("CREATE TABLE items (id TEXT PRIMARY KEY, value INTEGER)")
-	require.NoError(t, err)
-
-	// Insert data that can't be scanned as string
-	_, err = db.Exec("INSERT INTO items (id, value) VALUES (?, ?)", "20250101120000.000000", 123)
-	require.NoError(t, err)
-
-	reader := &PklResourceReader{DB: db, DBPath: ":memory:"}
-	defer db.Close()
-
-	_, err = reader.FetchValues("test")
-	require.Error(t, err)
-	require.Contains(t, err.Error(), "failed to scan record value")
-}
-
-// TestFetchValues_JSONMarshalFailure tests JSON marshaling failures in FetchValues
-func TestFetchValues_JSONMarshalFailure(t *testing.T) {
-	// This test would require creating a custom type that fails to marshal
-	// For now, we'll test the normal case and document the limitation
-	reader, err := InitializeItem("file::memory:", nil)
-	require.NoError(t, err)
-	defer reader.DB.Close()
-
-	// Insert some data
-	_, err = reader.DB.Exec("INSERT INTO items (id, value) VALUES (?, ?)", "20250101120000.000000", "test")
-	require.NoError(t, err)
-
-	result, err := reader.FetchValues("test")
-	require.NoError(t, err)
-	require.Equal(t, []byte(`["test"]`), result)
-}
-
-// TestInitializeDatabase_RollbackFailure tests rollback failures during item insertion
-func TestInitializeDatabase_RollbackFailure(t *testing.T) {
-	fs := afero.NewOsFs()
-	tmpDir, err := afero.TempDir(fs, "", "rollback-failure")
-	require.NoError(t, err)
-	defer fs.RemoveAll(tmpDir)
-
-	dbPath := filepath.Join(tmpDir, "test.db")
-
-	// Create a database with a corrupted table to cause insertion failure
-	db, err := sql.Open("sqlite3", dbPath)
-	require.NoError(t, err)
-
-	// Create table with wrong schema
-	_, err = db.Exec("CREATE TABLE items (id INTEGER PRIMARY KEY, value INTEGER)")
-	require.NoError(t, err)
-	db.Close()
-
-	// Try to initialize with string items - this should fail due to type mismatch
-	_, err = InitializeDatabase(dbPath, []string{"item1", "item2"})
-	require.Error(t, err)
-	require.Contains(t, err.Error(), "failed to insert item")
-}
-
-// TestRead_InvalidOperation tests invalid operation handling
-func TestRead_InvalidOperation(t *testing.T) {
-	reader, err := InitializeItem("file::memory:", nil)
-	require.NoError(t, err)
-	defer reader.DB.Close()
-
-	uri, _ := url.Parse("item:/_?op=invalid")
-	_, err = reader.Read(*uri)
-	require.Error(t, err)
-	require.Contains(t, err.Error(), "invalid operation")
-}
-
-// TestRead_SetOperation_NoValue tests set operation without value parameter
-func TestRead_SetOperation_NoValue(t *testing.T) {
-	reader, err := InitializeItem("file::memory:", nil)
-	require.NoError(t, err)
-	defer reader.DB.Close()
-
-	uri, _ := url.Parse("item:/_?op=set")
-	_, err = reader.Read(*uri)
-	require.Error(t, err)
-	require.Contains(t, err.Error(), "set operation requires a value parameter")
-}
-
-// TestRead_SetOperation_EmptyValue tests set operation with empty value
-func TestRead_SetOperation_EmptyValue(t *testing.T) {
-	reader, err := InitializeItem("file::memory:", nil)
-	require.NoError(t, err)
-	defer reader.DB.Close()
-
-	uri, _ := url.Parse("item:/_?op=set&value=")
-	_, err = reader.Read(*uri)
-	require.Error(t, err)
-	require.Contains(t, err.Error(), "set operation requires a value parameter")
-}
-
-// TestRead_CurrentOperation_QueryError tests query errors in current operation
-func TestRead_CurrentOperation_QueryError(t *testing.T) {
-	reader, err := InitializeItem("file::memory:", nil)
-	require.NoError(t, err)
-
-	// Insert a record
-	_, err = reader.DB.Exec("INSERT INTO items (id, value) VALUES (?, ?)", "20250101120000.000000", "value1")
-	require.NoError(t, err)
-
-	// Close the database to simulate query error
-	reader.DB.Close()
-
-	uri, _ := url.Parse("item:/_?op=current")
-	_, err = reader.Read(*uri)
-	require.Error(t, err)
-	require.Contains(t, err.Error(), "failed to get most recent ID")
-}
-
-// TestRead_PrevOperation_QueryError tests query errors in prev operation
-func TestRead_PrevOperation_QueryError(t *testing.T) {
-	reader, err := InitializeItem("file::memory:", nil)
-	require.NoError(t, err)
-
-	// Insert multiple records
-	_, err = reader.DB.Exec(`
-		INSERT INTO items (id, value) VALUES
-		('20250101120000.000000', 'value1'),
-		('20250101120001.000000', 'value2')
-	`)
-	require.NoError(t, err)
-
-	// Close the database to simulate query error
-	reader.DB.Close()
-
-	uri, _ := url.Parse("item:/_?op=prev")
-	_, err = reader.Read(*uri)
-	require.Error(t, err)
-	require.Contains(t, err.Error(), "failed to get most recent ID")
-}
-
-// TestRead_NextOperation_QueryError tests query errors in next operation
-func TestRead_NextOperation_QueryError(t *testing.T) {
-	reader, err := InitializeItem("file::memory:", nil)
-	require.NoError(t, err)
-
-	// Insert multiple records
-	_, err = reader.DB.Exec(`
-		INSERT INTO items (id, value) VALUES
-		('20250101120000.000000', 'value1'),
-		('20250101120001.000000', 'value2')
-	`)
-	require.NoError(t, err)
-
-	// Close the database to simulate query error
-	reader.DB.Close()
-
-	uri, _ := url.Parse("item:/_?op=next")
-	_, err = reader.Read(*uri)
-	require.Error(t, err)
-	require.Contains(t, err.Error(), "failed to get most recent ID")
-}
-
-// TestFetchValues_RowIterationError tests row iteration errors in FetchValues
-func TestFetchValues_RowIterationError(t *testing.T) {
-	t.Skip("Cannot reliably simulate row iteration error without a mock DB")
-	// Create a database and close it during iteration to simulate row iteration error
-	db, err := sql.Open("sqlite3", ":memory:")
-	require.NoError(t, err)
-
-	// Create table and insert data
-	_, err = db.Exec("CREATE TABLE items (id TEXT PRIMARY KEY, value TEXT)")
-	require.NoError(t, err)
-
-	_, err = db.Exec("INSERT INTO items (id, value) VALUES (?, ?)", "20250101120000.000000", "value1")
-	require.NoError(t, err)
-
-	reader := &PklResourceReader{DB: db, DBPath: ":memory:"}
-
-	// Close the database during FetchValues to simulate iteration error
-	go func() {
-		time.Sleep(10 * time.Millisecond)
-		db.Close()
-	}()
-
-	_, err = reader.FetchValues("test")
-	require.Error(t, err)
-	require.Contains(t, err.Error(), "failed to iterate records")
+func TestInitializeItem(t *testing.T) {
+	t.Parallel()
+
+	t.Run("WithoutItems", func(t *testing.T) {
+		t.Parallel()
+		reader, err := InitializeItem("file::memory:", nil, "test123")
+		require.NoError(t, err)
+		require.NotNil(t, reader)
+		require.NotNil(t, reader.DB)
+		require.Equal(t, "file::memory:", reader.DBPath)
+		require.Equal(t, "test123", reader.ActionID)
+		defer reader.DB.Close()
+
+		// Verify empty database
+		var count int
+		err = reader.DB.QueryRow("SELECT COUNT(*) FROM items").Scan(&count)
+		require.NoError(t, err)
+		require.Equal(t, 0, count)
+	})
+
+	t.Run("WithItems", func(t *testing.T) {
+		t.Parallel()
+		items := []string{"item1", "item2", "item1"}
+		reader, err := InitializeItem("file::memory:", items, "test123")
+		require.NoError(t, err)
+		require.NotNil(t, reader)
+		require.NotNil(t, reader.DB)
+		require.Equal(t, "file::memory:", reader.DBPath)
+		require.Equal(t, "test123", reader.ActionID)
+		defer reader.DB.Close()
+
+		// Verify items were inserted
+		rows, err := reader.DB.Query("SELECT value, action_id FROM items ORDER BY id")
+		require.NoError(t, err)
+		defer rows.Close()
+
+		var values []string
+		for rows.Next() {
+			var value, actionID string
+			err := rows.Scan(&value, &actionID)
+			require.NoError(t, err)
+			require.Equal(t, "", actionID) // Initial items have empty action_id
+			values = append(values, value)
+		}
+		require.NoError(t, rows.Err())
+		require.Equal(t, []string{"item1", "item2", "item1"}, values)
+
+		// Verify record count
+		var count int
+		err = reader.DB.QueryRow("SELECT COUNT(*) FROM items").Scan(&count)
+		require.NoError(t, err)
+		require.Equal(t, len(items), count)
+	})
 }