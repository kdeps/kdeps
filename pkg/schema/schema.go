--- conflicted
+++ resolved
@@ -7,43 +7,29 @@
 	"sync"
 
 	"github.com/kdeps/kdeps/pkg/utils"
-	versionpkg "github.com/kdeps/kdeps/pkg/version"
 )
 
 var (
-<<<<<<< HEAD
-	VersionCache     sync.Map
-=======
 	cachedVersion    string
 	once             sync.Once
 	specifiedVersion string = "0.2.38" // Default specified version
->>>>>>> db7d8ff2
 	UseLatest        bool   = false
-	SpecifiedVersion string = versionpkg.SchemaVersion // Default specified version
-	// Add ExitFunc for testability
-	ExitFunc = os.Exit
 )
 
 // SchemaVersion(ctx) fetches and returns the schema version based on the cmd.Latest flag.
 func SchemaVersion(ctx context.Context) string {
-	if UseLatest { // Reference the global Latest flag
-		// Try to get from cache first
-		if cached, ok := VersionCache.Load("version"); ok {
-			return cached.(string)
-		}
-
-		// If not in cache, fetch it
-		version, err := utils.GitHubReleaseFetcher(ctx, "kdeps/schema", "")
-		if err != nil {
-			fmt.Fprintf(os.Stderr, "Error: Unable to fetch the latest schema version for 'kdeps/schema': %v\n", err)
-			ExitFunc(1)
-		}
-
-		// Store in cache
-		VersionCache.Store("version", version)
-		return version
+	if UseLatest { // Reference the global Latest flag from cmd package
+		once.Do(func() {
+			var err error
+			cachedVersion, err = utils.GitHubReleaseFetcher(ctx, "kdeps/schema", "")
+			if err != nil {
+				fmt.Fprintf(os.Stderr, "Error: Unable to fetch the latest schema version for 'kdeps/schema': %v\n", err)
+				os.Exit(1)
+			}
+		})
+		return cachedVersion
 	}
 
 	// Use the specified version if not using the latest
-	return SpecifiedVersion
+	return specifiedVersion
 }