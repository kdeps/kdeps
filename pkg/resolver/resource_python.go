--- conflicted
+++ resolved
@@ -12,7 +12,6 @@
 	"github.com/alexellis/go-execute/v2"
 	"github.com/apple/pkl-go/pkl"
 	"github.com/kdeps/kdeps/pkg/evaluator"
-	"github.com/kdeps/kdeps/pkg/kdepsexec"
 	"github.com/kdeps/kdeps/pkg/schema"
 	"github.com/kdeps/kdeps/pkg/utils"
 	pklPython "github.com/kdeps/schema/gen/python"
@@ -21,7 +20,7 @@
 
 func (dr *DependencyResolver) HandlePython(actionID string, pythonBlock *pklPython.ResourcePython, hasItems bool) error {
 	// Synchronously decode the python block.
-	if err := dr.DecodePythonBlock(pythonBlock); err != nil {
+	if err := dr.decodePythonBlock(pythonBlock); err != nil {
 		dr.Logger.Error("failed to decode python block", "actionID", actionID, "error", err)
 		return err
 	}
@@ -38,7 +37,7 @@
 	return nil
 }
 
-func (dr *DependencyResolver) DecodePythonBlock(pythonBlock *pklPython.ResourcePython) error {
+func (dr *DependencyResolver) decodePythonBlock(pythonBlock *pklPython.ResourcePython) error {
 	// Decode Script
 	decodedScript, err := utils.DecodeBase64IfNeeded(pythonBlock.Script)
 	if err != nil {
@@ -76,20 +75,20 @@
 
 func (dr *DependencyResolver) processPythonBlock(actionID string, pythonBlock *pklPython.ResourcePython, hasItems bool) error {
 	if dr.AnacondaInstalled && pythonBlock.CondaEnvironment != nil && *pythonBlock.CondaEnvironment != "" {
-		if err := dr.ActivateCondaEnvironment(*pythonBlock.CondaEnvironment); err != nil {
+		if err := dr.activateCondaEnvironment(*pythonBlock.CondaEnvironment); err != nil {
 			return err
 		}
-
-		defer dr.DeactivateCondaEnvironment()
-	}
-
-	env := dr.FormatPythonEnv(pythonBlock.Env)
-
-	tmpFile, err := dr.CreatePythonTempFile(pythonBlock.Script)
+		//nolint:errcheck
+		defer dr.deactivateCondaEnvironment()
+	}
+
+	env := dr.formatPythonEnv(pythonBlock.Env)
+
+	tmpFile, err := dr.createPythonTempFile(pythonBlock.Script)
 	if err != nil {
 		return err
 	}
-	defer dr.CleanupTempFile(tmpFile.Name())
+	defer dr.cleanupTempFile(tmpFile.Name())
 
 	dr.Logger.Info("running python", "script", tmpFile.Name(), "env", env)
 
@@ -101,19 +100,13 @@
 		StreamStdio: false,
 	}
 
-	var execStdout, execStderr string
-	var execErr error
-	if dr.ExecTaskRunnerFn != nil {
-		execStdout, execStderr, execErr = dr.ExecTaskRunnerFn(dr.Context, cmd)
-	} else {
-		execStdout, execStderr, _, execErr = kdepsexec.RunExecTask(dr.Context, cmd, dr.Logger, false)
-	}
-	if execErr != nil {
-		return fmt.Errorf("execution failed: %w", execErr)
-	}
-
-	pythonBlock.Stdout = &execStdout
-	pythonBlock.Stderr = &execStderr
+	result, err := cmd.Execute(dr.Context)
+	if err != nil {
+		return fmt.Errorf("execution failed: %w", err)
+	}
+
+	pythonBlock.Stdout = &result.Stdout
+	pythonBlock.Stderr = &result.Stderr
 
 	ts := pkl.Duration{
 		Value: float64(time.Now().Unix()),
@@ -124,53 +117,35 @@
 	return dr.AppendPythonEntry(actionID, pythonBlock, hasItems)
 }
 
-func (dr *DependencyResolver) ActivateCondaEnvironment(envName string) error {
-	execTask := execute.ExecTask{
+func (dr *DependencyResolver) activateCondaEnvironment(envName string) error {
+	execCommand := execute.ExecTask{
 		Command:     "conda",
 		Args:        []string{"activate", "--name", envName},
 		Shell:       false,
 		StreamStdio: false,
 	}
 
-	// Use injected runner if provided
-	if dr.ExecTaskRunnerFn != nil {
-		if _, _, err := dr.ExecTaskRunnerFn(dr.Context, execTask); err != nil {
-			return fmt.Errorf("conda activate failed: %w", err)
-		}
-		return nil
-	}
-
-	_, _, _, err := kdepsexec.RunExecTask(dr.Context, execTask, dr.Logger, false)
-	if err != nil {
+	if _, err := execCommand.Execute(dr.Context); err != nil {
 		return fmt.Errorf("conda activate failed: %w", err)
 	}
 	return nil
 }
 
-func (dr *DependencyResolver) DeactivateCondaEnvironment() error {
-	execTask := execute.ExecTask{
+func (dr *DependencyResolver) deactivateCondaEnvironment() error {
+	execCommand := execute.ExecTask{
 		Command:     "conda",
 		Args:        []string{"deactivate"},
 		Shell:       false,
 		StreamStdio: false,
 	}
 
-	// Use injected runner if provided
-	if dr.ExecTaskRunnerFn != nil {
-		if _, _, err := dr.ExecTaskRunnerFn(context.Background(), execTask); err != nil {
-			return fmt.Errorf("conda deactivate failed: %w", err)
-		}
-		return nil
-	}
-
-	_, _, _, err := kdepsexec.RunExecTask(context.Background(), execTask, dr.Logger, false)
-	if err != nil {
+	if _, err := execCommand.Execute(context.Background()); err != nil {
 		return fmt.Errorf("conda deactivate failed: %w", err)
 	}
 	return nil
 }
 
-func (dr *DependencyResolver) FormatPythonEnv(env *map[string]string) []string {
+func (dr *DependencyResolver) formatPythonEnv(env *map[string]string) []string {
 	var formatted []string
 	if env != nil {
 		for k, v := range *env {
@@ -180,7 +155,8 @@
 	return formatted
 }
 
-func (dr *DependencyResolver) CreatePythonTempFile(script string) (afero.File, error) {
+//nolint:ireturn
+func (dr *DependencyResolver) createPythonTempFile(script string) (afero.File, error) {
 	tmpFile, err := afero.TempFile(dr.Fs, "", "script-*.py")
 	if err != nil {
 		return nil, fmt.Errorf("failed to create temp file: %w", err)
@@ -197,7 +173,7 @@
 	return tmpFile, nil
 }
 
-func (dr *DependencyResolver) CleanupTempFile(name string) {
+func (dr *DependencyResolver) cleanupTempFile(name string) {
 	if err := dr.Fs.Remove(name); err != nil {
 		dr.Logger.Error("failed to clean up temp file", "path", name, "error", err)
 	}
@@ -223,12 +199,8 @@
 	return outputFilePath, nil
 }
 
-<<<<<<< HEAD
-func (dr *DependencyResolver) AppendPythonEntry(resourceID string, newPython *pklPython.ResourcePython) error {
-=======
 //nolint:dupl
 func (dr *DependencyResolver) AppendPythonEntry(resourceID string, newPython *pklPython.ResourcePython, hasItems bool) error {
->>>>>>> db7d8ff2
 	pklPath := filepath.Join(dr.ActionDir, "python/"+dr.RequestID+"__python_output.pkl")
 
 	res, _, err := dr.LoadResource(dr.Context, pklPath, PythonResource, false)
@@ -268,16 +240,15 @@
 	}
 
 	encodedScript := utils.EncodeValue(newPython.Script)
-	encodedEnv := dr.EncodePythonEnv(newPython.Env)
-	encodedStderr, encodedStdout := dr.EncodePythonOutputs(newPython.Stderr, newPython.Stdout)
+	encodedEnv := dr.encodePythonEnv(newPython.Env)
+	encodedStderr, encodedStdout := dr.encodePythonOutputs(newPython.Stderr, newPython.Stdout)
 
 	timeoutDuration := newPython.TimeoutDuration
 	if timeoutDuration == nil {
-		sec := dr.DefaultTimeoutSec
-		if sec <= 0 {
-			sec = 60
-		}
-		timeoutDuration = &pkl.Duration{Value: float64(sec), Unit: pkl.Second}
+		timeoutDuration = &pkl.Duration{
+			Value: 60,
+			Unit:  pkl.Second,
+		}
 	}
 
 	timestamp := &pkl.Duration{
@@ -307,7 +278,7 @@
 		if res.TimeoutDuration != nil {
 			pklContent.WriteString(fmt.Sprintf("    timeoutDuration = %g.%s\n", res.TimeoutDuration.Value, res.TimeoutDuration.Unit.String()))
 		} else {
-			pklContent.WriteString(fmt.Sprintf("    timeoutDuration = %d.s\n", dr.DefaultTimeoutSec))
+			pklContent.WriteString("    timeoutDuration = 60.s\n")
 		}
 
 		if res.Timestamp != nil {
@@ -317,8 +288,8 @@
 		pklContent.WriteString("    env ")
 		pklContent.WriteString(utils.EncodePklMap(res.Env))
 
-		pklContent.WriteString(dr.EncodePythonStderr(res.Stderr))
-		pklContent.WriteString(dr.EncodePythonStdout(res.Stdout))
+		pklContent.WriteString(dr.encodePythonStderr(res.Stderr))
+		pklContent.WriteString(dr.encodePythonStdout(res.Stdout))
 		pklContent.WriteString(fmt.Sprintf("    file = \"%s\"\n", *res.File))
 		pklContent.WriteString(fmt.Sprintf("    itemValues = new Listing {...?(new json.Parser { useMapping = false }).parse(read(\"item:/%s?op=values\")?.text)}\n", id))
 		pklContent.WriteString("  }\n")
@@ -338,7 +309,7 @@
 	return afero.WriteFile(dr.Fs, pklPath, []byte(evaluatedContent), 0o644)
 }
 
-func (dr *DependencyResolver) EncodePythonEnv(env *map[string]string) *map[string]string {
+func (dr *DependencyResolver) encodePythonEnv(env *map[string]string) *map[string]string {
 	if env == nil {
 		return nil
 	}
@@ -349,18 +320,18 @@
 	return &encoded
 }
 
-func (dr *DependencyResolver) EncodePythonOutputs(stderr, stdout *string) (*string, *string) {
+func (dr *DependencyResolver) encodePythonOutputs(stderr, stdout *string) (*string, *string) {
 	return utils.EncodeValuePtr(stderr), utils.EncodeValuePtr(stdout)
 }
 
-func (dr *DependencyResolver) EncodePythonStderr(stderr *string) string {
+func (dr *DependencyResolver) encodePythonStderr(stderr *string) string {
 	if stderr == nil {
 		return "    stderr = \"\"\n"
 	}
 	return fmt.Sprintf("    stderr = #\"\"\"\n%s\n\"\"\"#\n", *stderr)
 }
 
-func (dr *DependencyResolver) EncodePythonStdout(stdout *string) string {
+func (dr *DependencyResolver) encodePythonStdout(stdout *string) string {
 	if stdout == nil {
 		return "    stdout = \"\"\n"
 	}
