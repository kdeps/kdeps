package resolver

import (
	"bytes"
	"errors"
	"fmt"
	"io"
	"net/http"
	"net/url"
	"path/filepath"
	"strings"
	"time"

	"github.com/apple/pkl-go/pkl"
	"github.com/kdeps/kdeps/pkg/evaluator"
	"github.com/kdeps/kdeps/pkg/schema"
	"github.com/kdeps/kdeps/pkg/utils"
	pklHTTP "github.com/kdeps/schema/gen/http"
	"github.com/spf13/afero"
)

func (dr *DependencyResolver) HandleHTTPClient(actionID string, httpBlock *pklHTTP.ResourceHTTPClient, hasItems bool) error {
	// Synchronously decode the HTTP block.
	if err := dr.DecodeHTTPBlock(httpBlock); err != nil {
		dr.Logger.Error("failed to decode HTTP block", "actionID", actionID, "error", err)
		return err
	}

	// Process the HTTP block asynchronously in a goroutine.
	go func(aID string, block *pklHTTP.ResourceHTTPClient) {
		if err := dr.processHTTPBlock(aID, block, hasItems); err != nil {
			// Log the error; you can adjust error handling as needed.
			dr.Logger.Error("failed to process HTTP block", "actionID", aID, "error", err)
		}
	}(actionID, httpBlock)

	// Return immediately; the HTTP block is processed in the background.
	return nil
}

<<<<<<< HEAD
func (dr *DependencyResolver) processHTTPBlock(actionID string, httpBlock *pklHTTP.ResourceHTTPClient) error {
	if err := dr.DoRequestFn(httpBlock); err != nil {
=======
func (dr *DependencyResolver) processHTTPBlock(actionID string, httpBlock *pklHTTP.ResourceHTTPClient, hasItems bool) error {
	if err := dr.DoRequest(httpBlock); err != nil {
>>>>>>> db7d8ff2
		return err
	}
	return dr.AppendHTTPEntry(actionID, httpBlock, hasItems)
}

func (dr *DependencyResolver) DecodeHTTPBlock(httpBlock *pklHTTP.ResourceHTTPClient) error {
	if utils.IsBase64Encoded(httpBlock.Url) {
		decodedURL, err := utils.DecodeBase64String(httpBlock.Url)
		if err != nil {
			return fmt.Errorf("failed to decode URL: %w", err)
		}
		httpBlock.Url = decodedURL
	}

	var err error
	httpBlock.Headers, err = utils.DecodeStringMap(httpBlock.Headers, "header")
	if err != nil {
		return err
	}

	httpBlock.Params, err = utils.DecodeStringMap(httpBlock.Params, "param")
	if err != nil {
		return err
	}

	httpBlock.Data, err = utils.DecodeStringSlice(httpBlock.Data, "data")
	return err
}

func (dr *DependencyResolver) WriteResponseBodyToFile(resourceID string, responseBodyEncoded *string) (string, error) {
	if responseBodyEncoded == nil {
		return "", nil
	}

	resourceIDFile := utils.GenerateResourceIDFilename(resourceID, dr.RequestID)
	outputFilePath := filepath.Join(dr.FilesDir, resourceIDFile)

	content, err := utils.DecodeBase64IfNeeded(*responseBodyEncoded)
	if err != nil {
		return "", fmt.Errorf("failed to decode response body: %w", err)
	}

	if err := afero.WriteFile(dr.Fs, outputFilePath, []byte(content), 0o644); err != nil {
		return "", fmt.Errorf("failed to write file: %w", err)
	}
	return outputFilePath, nil
}

func (dr *DependencyResolver) AppendHTTPEntry(resourceID string, client *pklHTTP.ResourceHTTPClient, hasItems bool) error {
	pklPath := filepath.Join(dr.ActionDir, "client/"+dr.RequestID+"__client_output.pkl")

<<<<<<< HEAD
	res, err := dr.LoadResourceFn(dr.Context, pklPath, HTTPResource)
=======
	res, _, err := dr.LoadResource(dr.Context, pklPath, HTTPResource, false)
>>>>>>> db7d8ff2
	if err != nil {
		return fmt.Errorf("failed to load PKL: %w", err)
	}

	pklRes, ok := res.(*pklHTTP.HTTPImpl)
	if !ok {
		return errors.New("failed to cast pklRes to *pklHTTP.Resource")
	}

	resources := pklRes.GetResources()
	if resources == nil {
		emptyMap := make(map[string]*pklHTTP.ResourceHTTPClient)
		resources = &emptyMap
	}
	existingResources := *resources

	resourceIDFile := utils.GenerateResourceIDFilename(resourceID, dr.RequestID)
	filePath := filepath.Join(dr.FilesDir, resourceIDFile)

	encodedURL := client.Url
	if !utils.IsBase64Encoded(encodedURL) {
		encodedURL = utils.EncodeBase64String(encodedURL)
	}

	timestamp := client.Timestamp
	if timestamp == nil {
		timestamp = &pkl.Duration{
			Value: float64(time.Now().Unix()),
			Unit:  pkl.Nanosecond,
		}
	}

	if hasItems && client.Response != nil && client.Response.Body != nil {
		dr.Logger.Info("hasItems enabled, storing stdout as item", "resourceID", resourceID)
		itemValue := *client.Response.Body // Dereference the Body (*string) to get string
		query := url.Values{"op": []string{"set"}, "value": []string{itemValue}}
		uri := url.URL{Scheme: "item", RawQuery: query.Encode()}
		if _, err := dr.ItemReader.Read(uri); err != nil {
			dr.Logger.Error("failed to set item value", "item", utils.TruncateString(itemValue, 100), "error", err)
			return fmt.Errorf("failed to set item: %w", err)
		}
	}

	existingResources[resourceID] = &pklHTTP.ResourceHTTPClient{
		Method:          client.Method,
		Url:             encodedURL,
		Data:            client.Data,
		Headers:         client.Headers,
		Response:        client.Response,
		File:            &filePath,
		Timestamp:       timestamp,
		TimeoutDuration: client.TimeoutDuration,
	}

	var pklContent strings.Builder
	pklContent.WriteString(fmt.Sprintf("extends \"package://schema.kdeps.com/core@%s#/HTTP.pkl\"\n", schema.SchemaVersion(dr.Context)))
	pklContent.WriteString("import \"pkl:json\"\n\n")
	pklContent.WriteString("resources {\n")

	for id, res := range existingResources {
		pklContent.WriteString(fmt.Sprintf("  [\"%s\"] {\n", id))
		pklContent.WriteString(fmt.Sprintf("    method = \"%s\"\n", res.Method))
		pklContent.WriteString(fmt.Sprintf("    url = \"%s\"\n", res.Url))

		if res.TimeoutDuration != nil {
			pklContent.WriteString(fmt.Sprintf("    timeoutDuration = %g.%s\n", res.TimeoutDuration.Value, res.TimeoutDuration.Unit.String()))
		} else {
			pklContent.WriteString(fmt.Sprintf("    timeoutDuration = %d.s\n", dr.DefaultTimeoutSec))
		}

		if res.Timestamp != nil {
			pklContent.WriteString(fmt.Sprintf("    timestamp = %g.%s\n", res.Timestamp.Value, res.Timestamp.Unit.String()))
		}

		pklContent.WriteString("    data ")
		pklContent.WriteString(utils.EncodePklSlice(res.Data))
		pklContent.WriteString("    headers ")
		pklContent.WriteString(utils.EncodePklMap(res.Headers))
		pklContent.WriteString("    params ")
		pklContent.WriteString(utils.EncodePklMap(res.Params))
		pklContent.WriteString("    response {\n")
		pklContent.WriteString(EncodeResponseHeaders(res.Response))
		pklContent.WriteString(EncodeResponseBody(res.Response, dr, resourceID))
		pklContent.WriteString("    }\n")
		pklContent.WriteString(fmt.Sprintf("    file = \"%s\"\n", *res.File))
		pklContent.WriteString(fmt.Sprintf("    itemValues = new Listing {...?(new json.Parser { useMapping = false }).parse(read(\"item:/%s?op=values\")?.text)}\n", id))
		pklContent.WriteString("  }\n")
	}
	pklContent.WriteString("}\n")

	if err := afero.WriteFile(dr.Fs, pklPath, []byte(pklContent.String()), 0o644); err != nil {
		return fmt.Errorf("failed to write PKL: %w", err)
	}

	evaluatedContent, err := evaluator.EvalPkl(dr.Fs, dr.Context, pklPath,
		fmt.Sprintf("extends \"package://schema.kdeps.com/core@%s#/HTTP.pkl\"\n\n", schema.SchemaVersion(dr.Context)), dr.EvaluatorOptions, dr.Logger)
	if err != nil {
		return fmt.Errorf("failed to evaluate PKL: %w", err)
	}

	return afero.WriteFile(dr.Fs, pklPath, []byte(evaluatedContent), 0o644)
}

func EncodeResponseHeaders(response *pklHTTP.ResponseBlock) string {
	if response == nil || response.Headers == nil {
		return "    headers {[\"\"] = \"\"}\n"
	}
	var builder strings.Builder
	builder.WriteString("    headers {\n")
	for k, v := range *response.Headers {
		builder.WriteString(fmt.Sprintf("      [\"%s\"] = #\"\"\"\n%s\n\"\"\"#\n", k, utils.EncodeValue(v)))
	}
	builder.WriteString("    }\n")
	return builder.String()
}

func EncodeResponseBody(response *pklHTTP.ResponseBlock, dr *DependencyResolver, resourceID string) string {
	if response == nil || response.Body == nil {
		return "    body=\"\"\n"
	}
	if _, err := dr.WriteResponseBodyToFile(resourceID, response.Body); err != nil {
		dr.Logger.Fatalf("unable to write HTTP response body to file for resource %s", resourceID)
	}
	return fmt.Sprintf("    body = #\"\"\"\n%s\n\"\"\"#\n", utils.EncodeValue(*response.Body))
}

func (dr *DependencyResolver) DoRequest(client *pklHTTP.ResourceHTTPClient) error {
	// Validate required parameters
	if client == nil {
		return errors.New("nil HTTP client configuration")
	}
	if client.Method == "" {
		return errors.New("HTTP method required")
	}
	if client.Url == "" {
		return errors.New("URL cannot be empty")
	}

	// Configure timeout with proper duration handling
	httpClient := &http.Client{
		Timeout: func() time.Duration {
			switch {
			case dr.DefaultTimeoutSec > 0:
				return time.Duration(dr.DefaultTimeoutSec) * time.Second
			case dr.DefaultTimeoutSec == 0:
				return 0 // unlimited
			case client.TimeoutDuration != nil:
				return client.TimeoutDuration.GoDuration()
			default:
				return 30 * time.Second
			}
		}(),
		Transport: &http.Transport{
			DisableCompression: false,
			DisableKeepAlives:  false,
			MaxIdleConns:       10,
			IdleConnTimeout:    90 * time.Second,
		},
	}

	// Process query parameters
	if client.Params != nil {
		parsedURL, err := url.Parse(client.Url)
		if err != nil {
			return fmt.Errorf("invalid URL %q: %w", client.Url, err)
		}
		query := parsedURL.Query()
		for k, v := range *client.Params {
			query.Add(k, v)
		}
		parsedURL.RawQuery = query.Encode()
		client.Url = parsedURL.String()
	}

	// Handle request body
	var reqBody io.Reader
	if IsMethodWithBody(client.Method) {
		if client.Data == nil {
			return fmt.Errorf("HTTP %s requires request body", client.Method)
		}
		reqBody = bytes.NewBufferString(strings.Join(*client.Data, ""))
	}

	// Create HTTP request with context
	req, err := http.NewRequestWithContext(dr.Context, client.Method, client.Url, reqBody)
	if err != nil {
		return fmt.Errorf("failed to create %s request to %q: %w",
			client.Method, client.Url, err)
	}

	// Set headers
	if client.Headers != nil {
		for k, v := range *client.Headers {
			req.Header.Set(k, v)
		}
	}
	if req.Header.Get("User-Agent") == "" {
		req.Header.Set("User-Agent", "pkl-http-client/1.0")
	}

	// Execute request
	resp, err := httpClient.Do(req)
	if err != nil {
		return fmt.Errorf("request to %q failed: %w", client.Url, err)
	}
	defer resp.Body.Close()

	// Read response body with size limit
	maxBodySize := int64(10 * 1024 * 1024) // 10MB
	body, err := io.ReadAll(io.LimitReader(resp.Body, maxBodySize))
	if err != nil {
		return fmt.Errorf("failed to read response body: %w", err)
	}

	// Initialize response object if needed
	if client.Response == nil {
		client.Response = &pklHTTP.ResponseBlock{}
	}

	// Store response data
	bodyStr := string(body)
	client.Response.Body = &bodyStr
	// client.Response.StatusCode = resp.StatusCode

	// Store response headers (only first values)
	headers := make(map[string]string)
	for k, v := range resp.Header {
		if len(v) > 0 {
			headers[k] = v[0]
		}
	}
	client.Response.Headers = &headers

	// Set timestamp using proper type
	timestamp := pkl.Duration{
		Value: float64(time.Now().Unix()),
		Unit:  pkl.Nanosecond,
	}
	client.Timestamp = &timestamp

	return nil
}

// Helper function to check if HTTP method supports body.
func IsMethodWithBody(method string) bool {
	switch strings.ToUpper(method) {
	case http.MethodPost, http.MethodPut, http.MethodPatch, http.MethodDelete:
		return true
	default:
		return false
	}
}<|MERGE_RESOLUTION|>--- conflicted
+++ resolved
@@ -21,7 +21,7 @@
 
 func (dr *DependencyResolver) HandleHTTPClient(actionID string, httpBlock *pklHTTP.ResourceHTTPClient, hasItems bool) error {
 	// Synchronously decode the HTTP block.
-	if err := dr.DecodeHTTPBlock(httpBlock); err != nil {
+	if err := dr.decodeHTTPBlock(httpBlock); err != nil {
 		dr.Logger.Error("failed to decode HTTP block", "actionID", actionID, "error", err)
 		return err
 	}
@@ -38,19 +38,14 @@
 	return nil
 }
 
-<<<<<<< HEAD
-func (dr *DependencyResolver) processHTTPBlock(actionID string, httpBlock *pklHTTP.ResourceHTTPClient) error {
-	if err := dr.DoRequestFn(httpBlock); err != nil {
-=======
 func (dr *DependencyResolver) processHTTPBlock(actionID string, httpBlock *pklHTTP.ResourceHTTPClient, hasItems bool) error {
 	if err := dr.DoRequest(httpBlock); err != nil {
->>>>>>> db7d8ff2
 		return err
 	}
 	return dr.AppendHTTPEntry(actionID, httpBlock, hasItems)
 }
 
-func (dr *DependencyResolver) DecodeHTTPBlock(httpBlock *pklHTTP.ResourceHTTPClient) error {
+func (dr *DependencyResolver) decodeHTTPBlock(httpBlock *pklHTTP.ResourceHTTPClient) error {
 	if utils.IsBase64Encoded(httpBlock.Url) {
 		decodedURL, err := utils.DecodeBase64String(httpBlock.Url)
 		if err != nil {
@@ -96,11 +91,7 @@
 func (dr *DependencyResolver) AppendHTTPEntry(resourceID string, client *pklHTTP.ResourceHTTPClient, hasItems bool) error {
 	pklPath := filepath.Join(dr.ActionDir, "client/"+dr.RequestID+"__client_output.pkl")
 
-<<<<<<< HEAD
-	res, err := dr.LoadResourceFn(dr.Context, pklPath, HTTPResource)
-=======
 	res, _, err := dr.LoadResource(dr.Context, pklPath, HTTPResource, false)
->>>>>>> db7d8ff2
 	if err != nil {
 		return fmt.Errorf("failed to load PKL: %w", err)
 	}
@@ -123,6 +114,14 @@
 	encodedURL := client.Url
 	if !utils.IsBase64Encoded(encodedURL) {
 		encodedURL = utils.EncodeBase64String(encodedURL)
+	}
+
+	timeoutDuration := client.TimeoutDuration
+	if timeoutDuration == nil {
+		timeoutDuration = &pkl.Duration{
+			Value: 60,
+			Unit:  pkl.Second,
+		}
 	}
 
 	timestamp := client.Timestamp
@@ -152,7 +151,7 @@
 		Response:        client.Response,
 		File:            &filePath,
 		Timestamp:       timestamp,
-		TimeoutDuration: client.TimeoutDuration,
+		TimeoutDuration: timeoutDuration,
 	}
 
 	var pklContent strings.Builder
@@ -168,7 +167,7 @@
 		if res.TimeoutDuration != nil {
 			pklContent.WriteString(fmt.Sprintf("    timeoutDuration = %g.%s\n", res.TimeoutDuration.Value, res.TimeoutDuration.Unit.String()))
 		} else {
-			pklContent.WriteString(fmt.Sprintf("    timeoutDuration = %d.s\n", dr.DefaultTimeoutSec))
+			pklContent.WriteString("    timeoutDuration = 60.s\n")
 		}
 
 		if res.Timestamp != nil {
@@ -182,8 +181,8 @@
 		pklContent.WriteString("    params ")
 		pklContent.WriteString(utils.EncodePklMap(res.Params))
 		pklContent.WriteString("    response {\n")
-		pklContent.WriteString(EncodeResponseHeaders(res.Response))
-		pklContent.WriteString(EncodeResponseBody(res.Response, dr, resourceID))
+		pklContent.WriteString(encodeResponseHeaders(res.Response))
+		pklContent.WriteString(encodeResponseBody(res.Response, dr, resourceID))
 		pklContent.WriteString("    }\n")
 		pklContent.WriteString(fmt.Sprintf("    file = \"%s\"\n", *res.File))
 		pklContent.WriteString(fmt.Sprintf("    itemValues = new Listing {...?(new json.Parser { useMapping = false }).parse(read(\"item:/%s?op=values\")?.text)}\n", id))
@@ -204,7 +203,7 @@
 	return afero.WriteFile(dr.Fs, pklPath, []byte(evaluatedContent), 0o644)
 }
 
-func EncodeResponseHeaders(response *pklHTTP.ResponseBlock) string {
+func encodeResponseHeaders(response *pklHTTP.ResponseBlock) string {
 	if response == nil || response.Headers == nil {
 		return "    headers {[\"\"] = \"\"}\n"
 	}
@@ -217,7 +216,7 @@
 	return builder.String()
 }
 
-func EncodeResponseBody(response *pklHTTP.ResponseBlock, dr *DependencyResolver, resourceID string) string {
+func encodeResponseBody(response *pklHTTP.ResponseBlock, dr *DependencyResolver, resourceID string) string {
 	if response == nil || response.Body == nil {
 		return "    body=\"\"\n"
 	}
@@ -240,19 +239,13 @@
 	}
 
 	// Configure timeout with proper duration handling
+	timeout := 30 * time.Second
+	if client.TimeoutDuration != nil {
+		timeout = client.TimeoutDuration.GoDuration()
+	}
+
 	httpClient := &http.Client{
-		Timeout: func() time.Duration {
-			switch {
-			case dr.DefaultTimeoutSec > 0:
-				return time.Duration(dr.DefaultTimeoutSec) * time.Second
-			case dr.DefaultTimeoutSec == 0:
-				return 0 // unlimited
-			case client.TimeoutDuration != nil:
-				return client.TimeoutDuration.GoDuration()
-			default:
-				return 30 * time.Second
-			}
-		}(),
+		Timeout: timeout,
 		Transport: &http.Transport{
 			DisableCompression: false,
 			DisableKeepAlives:  false,
@@ -277,7 +270,7 @@
 
 	// Handle request body
 	var reqBody io.Reader
-	if IsMethodWithBody(client.Method) {
+	if isMethodWithBody(client.Method) {
 		if client.Data == nil {
 			return fmt.Errorf("HTTP %s requires request body", client.Method)
 		}
@@ -345,7 +338,7 @@
 }
 
 // Helper function to check if HTTP method supports body.
-func IsMethodWithBody(method string) bool {
+func isMethodWithBody(method string) bool {
 	switch strings.ToUpper(method) {
 	case http.MethodPost, http.MethodPut, http.MethodPatch, http.MethodDelete:
 		return true
