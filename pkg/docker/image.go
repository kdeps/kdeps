--- conflicted
+++ resolved
@@ -21,55 +21,11 @@
 	"github.com/kdeps/kdeps/pkg/download"
 	"github.com/kdeps/kdeps/pkg/logging"
 	"github.com/kdeps/kdeps/pkg/schema"
-	"github.com/kdeps/kdeps/pkg/template"
-	versionpkg "github.com/kdeps/kdeps/pkg/version"
 	"github.com/kdeps/kdeps/pkg/workflow"
 	kdCfg "github.com/kdeps/schema/gen/kdeps"
 	"github.com/spf13/afero"
 )
 
-// Injectable functions for testability
-var (
-	// Workflow functions
-	LoadWorkflowFn = workflow.LoadWorkflow
-
-	// Docker client functions
-	ImageListFn = func(cli *client.Client, ctx context.Context, options image.ListOptions) ([]image.Summary, error) {
-		return cli.ImageList(ctx, options)
-	}
-	ImageBuildFn = func(cli *client.Client, ctx context.Context, context io.Reader, options types.ImageBuildOptions) (types.ImageBuildResponse, error) {
-		return cli.ImageBuild(ctx, context, options)
-	}
-
-	// File system operations
-	WalkFn = afero.Walk
-	OpenFn = func(fs afero.Fs, name string) (afero.File, error) {
-		return fs.Open(name)
-	}
-	WriteFileFn = afero.WriteFile
-
-	// Tar operations
-	NewTarWriterFn = func(w io.Writer) *tar.Writer {
-		return tar.NewWriter(w)
-	}
-	FileInfoHeaderFn = tar.FileInfoHeader
-	CopyFn           = io.Copy
-
-	// Docker-specific functions
-	GenerateURLsFn            = GenerateURLs
-	GenerateURLsWithOptionsFn = GenerateURLsWithOptions
-	DownloadFilesFn           = func(fs afero.Fs, ctx context.Context, downloadDir string, items []download.DownloadItem, logger *logging.Logger, useLatest bool) error {
-		return download.DownloadFiles(fs, ctx, downloadDir, items, logger, useLatest)
-	}
-	GenerateUniqueOllamaPortFn = GenerateUniqueOllamaPort
-	CheckDevBuildModeFn        = CheckDevBuildMode
-	CopyFilesToRunDirFn        = CopyFilesToRunDir
-
-	// Output functions
-	PrintlnFn                = fmt.Println
-	PrintDockerBuildOutputFn = PrintDockerBuildOutput
-)
-
 // BuildLine struct is used to unmarshal Docker build log lines from the response.
 type BuildLine struct {
 	Stream string `json:"stream"`
@@ -79,7 +35,7 @@
 func BuildDockerImage(fs afero.Fs, ctx context.Context, kdeps *kdCfg.Kdeps, cli *client.Client, runDir, kdepsDir string,
 	pkgProject *archiver.KdepsPackage, logger *logging.Logger,
 ) (string, string, error) {
-	wfCfg, err := LoadWorkflowFn(ctx, pkgProject.Workflow, logger)
+	wfCfg, err := workflow.LoadWorkflow(ctx, pkgProject.Workflow, logger)
 	if err != nil {
 		return "", "", err
 	}
@@ -91,7 +47,7 @@
 	containerName := strings.Join([]string{cName, agentVersion}, ":")
 
 	// Check if the Docker image already exists
-	images, err := ImageListFn(cli, ctx, image.ListOptions{})
+	images, err := cli.ImageList(ctx, image.ListOptions{})
 	if err != nil {
 		return "", "", fmt.Errorf("error listing images: %w", err)
 	}
@@ -99,7 +55,7 @@
 	for _, image := range images {
 		for _, tag := range image.RepoTags {
 			if tag == containerName {
-				PrintlnFn("Image already exists:", containerName)
+				fmt.Println("Image already exists:", containerName)
 				return cName, containerName, nil
 			}
 		}
@@ -107,15 +63,15 @@
 
 	// Create a tar archive of the run directory to use as the Docker build context
 	tarBuffer := new(bytes.Buffer)
-	tw := NewTarWriterFn(tarBuffer)
-
-	err = WalkFn(fs, runDir, func(file string, info os.FileInfo, err error) error {
+	tw := tar.NewWriter(tarBuffer)
+
+	err = afero.Walk(fs, runDir, func(file string, info os.FileInfo, err error) error {
 		if err != nil {
 			return err
 		}
 
 		// Create tar header
-		header, err := FileInfoHeaderFn(info, info.Name())
+		header, err := tar.FileInfoHeader(info, info.Name())
 		if err != nil {
 			return err
 		}
@@ -130,13 +86,13 @@
 		}
 
 		if !info.IsDir() {
-			fileReader, err := OpenFn(fs, file)
+			fileReader, err := fs.Open(file)
 			if err != nil {
 				return err
 			}
 			defer fileReader.Close()
 
-			if _, err := CopyFn(tw, fileReader); err != nil {
+			if _, err := io.Copy(tw, fileReader); err != nil {
 				return err
 			}
 		}
@@ -163,24 +119,24 @@
 	}
 
 	// Build the Docker image
-	response, err := ImageBuildFn(cli, ctx, tarBuffer, buildOptions)
+	response, err := cli.ImageBuild(ctx, tarBuffer, buildOptions)
 	if err != nil {
 		return cName, containerName, err
 	}
 	defer response.Body.Close()
 
 	// Process and print the build output
-	err = PrintDockerBuildOutputFn(response.Body)
+	err = printDockerBuildOutput(response.Body)
 	if err != nil {
 		return cName, containerName, err
 	}
 
-	PrintlnFn("Docker image build completed successfully!")
+	fmt.Println("Docker image build completed successfully!")
 
 	return cName, containerName, nil
 }
 
-func CheckDevBuildMode(fs afero.Fs, kdepsDir string, logger *logging.Logger) (bool, error) {
+func checkDevBuildMode(fs afero.Fs, kdepsDir string, logger *logging.Logger) (bool, error) {
 	downloadDir := filepath.Join(kdepsDir, "cache")
 	kdepsBinaryFile := filepath.Join(downloadDir, "kdeps")
 
@@ -206,30 +162,8 @@
 	return true, nil
 }
 
-// DockerfileData holds all the template variables for Dockerfile generation
-type DockerfileData struct {
-	ImageVersion     string
-	SchemaVersion    string
-	HostIP           string
-	OllamaPortNum    string
-	KdepsHost        string
-	ArgsSection      string
-	EnvsSection      string
-	PkgSection       string
-	PythonPkgSection string
-	CondaPkgSection  string
-	AnacondaVersion  string
-	PklVersion       string
-	Timezone         string
-	ExposedPort      string
-	InstallAnaconda  bool
-	DevBuildMode     bool
-	ApiServerMode    bool
-	UseLatest        bool
-}
-
-// GenerateDockerfile constructs the Dockerfile content using a template.
-func GenerateDockerfile(
+// generateDockerfile constructs the Dockerfile content by appending multi-line blocks.
+func generateDockerfile(
 	imageVersion,
 	schemaVersion,
 	hostIP,
@@ -249,49 +183,140 @@
 	apiServerMode,
 	useLatest bool,
 ) string {
-	// Handle version updates for useLatest
+	var dockerFile strings.Builder
+
+	// Base Image and Environment Variables
+	dockerFile.WriteString(fmt.Sprintf(`
+# syntax=docker.io/docker/dockerfile:1
+FROM ollama/ollama:%s
+
+ENV SCHEMA_VERSION=%s
+ENV OLLAMA_HOST=%s:%s
+ENV KDEPS_HOST=%s
+ENV DEBUG=1
+`, imageVersion, schemaVersion, hostIP, ollamaPortNum, kdepsHost))
+
+	// Envs Section
+	dockerFile.WriteString(envsSection + "\n\n")
+
+	// Args Section
+	dockerFile.WriteString(argsSection + "\n\n")
+
+	// Copy DownloadDir to local Downloads
+	dockerFile.WriteString(`
+COPY cache /cache
+RUN chmod +x /cache/pkl*
+RUN chmod +x /cache/anaconda*
+`)
+
+	// Timezone
+	dockerFile.WriteString(fmt.Sprintf(`
+ARG DEBIAN_FRONTEND=noninteractive
+ENV TZ=%s
+`, timezone))
+
+	// Install Necessary Tools
+	dockerFile.WriteString(`
+# Install necessary tools
+RUN apt-get update --fix-missing && apt-get install -y --no-install-recommends \
+    bzip2 ca-certificates git subversion mercurial libglib2.0-0 \
+    libsm6 libxcomposite1 libxcursor1 libxdamage1 libxext6 libxfixes3 libxi6 libxinerama1 libxrandr2 libxrender1 \
+    gpg-agent openssh-client procps software-properties-common wget curl nano jq python3 python3-pip musl musl-dev \
+    musl-tools
+`)
+
 	if useLatest {
-		anacondaVersion = versionpkg.LatestVersionPlaceholder
-		pklVersion = versionpkg.LatestVersionPlaceholder
+		anacondaVersion = "latest"
+		pklVersion = "latest"
+	}
+
+	// Determine Architecture and Download pkl Binary
+	dockerFile.WriteString(fmt.Sprintf(`
+# Determine the architecture and download the appropriate pkl binary
+RUN arch=$(uname -m) && \
+    if [ "$arch" = "x86_64" ]; then \
+	cp /cache/pkl-linux-%s-amd64 /usr/bin/pkl; \
+    elif [ "$arch" = "aarch64" ]; then \
+	cp /cache/pkl-linux-%s-aarch64 /usr/bin/pkl; \
+    else \
+	echo "Unsupported architecture: $arch" && exit 1; \
+    fi
+`, pklVersion, pklVersion))
+
+	// Package Section (Dynamic Content)
+	dockerFile.WriteString(pkgSection + "\n\n")
+
+	// Setup kdeps
+	if devBuildMode {
+		dockerFile.WriteString(`
+RUN cp /cache/kdeps /bin/kdeps
+RUN chmod a+x /bin/kdeps
+`)
 	} else {
-		anacondaVersion = versionpkg.AnacondaVersion
-		pklVersion = versionpkg.PklVersion
-	}
-
-	// Create template data
-	data := DockerfileData{
-		ImageVersion:     imageVersion,
-		SchemaVersion:    schemaVersion,
-		HostIP:           hostIP,
-		OllamaPortNum:    ollamaPortNum,
-		KdepsHost:        kdepsHost,
-		ArgsSection:      argsSection,
-		EnvsSection:      envsSection,
-		PkgSection:       pkgSection,
-		PythonPkgSection: pythonPkgSection,
-		CondaPkgSection:  condaPkgSection,
-		AnacondaVersion:  anacondaVersion,
-		PklVersion:       pklVersion,
-		Timezone:         timezone,
-		ExposedPort:      exposedPort,
-		InstallAnaconda:  installAnaconda,
-		DevBuildMode:     devBuildMode,
-		ApiServerMode:    apiServerMode,
-		UseLatest:        useLatest,
-	}
-
-	// Use the template system to generate the Dockerfile
-	content, err := template.LoadDockerfileTemplate("Dockerfile", data)
-	if err != nil {
-		// Fallback to empty string for backward compatibility
-		// In practice, this error should be handled by the caller
-		return ""
-	}
-
-	return content
-}
-
-func CopyFilesToRunDir(fs afero.Fs, ctx context.Context, downloadDir, runDir string, logger *logging.Logger) error {
+		dockerFile.WriteString(`
+RUN curl -LsSf https://raw.githubusercontent.com/kdeps/kdeps/refs/heads/main/install.sh | sh -s -- -b /bin/ -d "latest"
+`)
+	}
+
+	// Copy workflow
+	dockerFile.WriteString(`
+COPY workflow /agent/project
+COPY workflow /agent/workflow
+`)
+
+	// Conditionally Install Anaconda and Additional Packages
+	if installAnaconda {
+		dockerFile.WriteString(fmt.Sprintf(`
+RUN arch=$(uname -m) && if [ "$arch" = "x86_64" ]; then \
+	cp /cache/anaconda-linux-%s-x86_64.sh /tmp/anaconda.sh; \
+    elif [ "$arch" = "aarch64" ]; then \
+	cp /cache/anaconda-linux-%s-aarch64.sh /tmp/anaconda.sh; \
+    else \
+	echo "Unsupported architecture: $arch" && exit 1; \
+    fi
+`, anacondaVersion, anacondaVersion))
+	}
+
+	if installAnaconda {
+		dockerFile.WriteString(`
+RUN /bin/bash /tmp/anaconda.sh -b -p /opt/conda
+RUN ln -s /opt/conda/etc/profile.d/conda.sh /etc/profile.d/conda.sh
+RUN find /opt/conda/ -follow -type f -name '*.a' -delete
+RUN find /opt/conda/ -follow -type f -name '*.js.map' -delete
+RUN /opt/conda/bin/conda clean -afy
+RUN rm /tmp/anaconda.sh
+RUN . /opt/conda/etc/profile.d/conda.sh && conda activate base
+
+RUN echo "export PATH=/opt/conda/bin:$PATH" >> /etc/environment
+ENV PATH="/opt/conda/bin:$PATH"
+`)
+		// Python Package Section (Dynamic Content)
+		dockerFile.WriteString(condaPkgSection + "\n\n")
+	}
+
+	// Python Package Section (Dynamic Content)
+	dockerFile.WriteString(pythonPkgSection + "\n\n")
+
+	// Cleanup
+	dockerFile.WriteString(`
+RUN apt-get clean && rm -rf /var/lib/apt/lists/*
+RUN rm -rf /cache
+`)
+
+	// Expose Port
+	if apiServerMode {
+		dockerFile.WriteString(fmt.Sprintf("EXPOSE %s\n\n", exposedPort))
+	}
+
+	// Entry Point and Command
+	dockerFile.WriteString(`
+ENTRYPOINT ["/bin/kdeps"]
+`)
+
+	return dockerFile.String()
+}
+
+func copyFilesToRunDir(fs afero.Fs, ctx context.Context, downloadDir, runDir string, logger *logging.Logger) error {
 	// Ensure the runDir and cache directory exist
 	downloadsDir := filepath.Join(runDir, "cache")
 	err := fs.MkdirAll(downloadsDir, os.ModePerm)
@@ -325,7 +350,7 @@
 	return nil
 }
 
-func GenerateParamsSection(prefix string, items map[string]string) string {
+func generateParamsSection(prefix string, items map[string]string) string {
 	lines := make([]string, 0, len(items))
 
 	for key, value := range items {
@@ -344,15 +369,10 @@
 	hostIP := "127.0.0.1"
 	webHostIP := "127.0.0.1"
 
-<<<<<<< HEAD
-	anacondaVersion := versionpkg.AnacondaVersion
-	pklVersion := versionpkg.PklVersion
-=======
 	anacondaVersion := "2024.10-1"
 	pklVersion := "0.28.2"
->>>>>>> db7d8ff2
-
-	wfCfg, err := LoadWorkflowFn(ctx, pkgProject.Workflow, logger)
+
+	wfCfg, err := workflow.LoadWorkflow(ctx, pkgProject.Workflow, logger)
 	if err != nil {
 		return "", false, false, "", "", "", "", "", err
 	}
@@ -413,11 +433,11 @@
 	var argsSection, envsSection string
 
 	if dockerSettings.Args != nil {
-		argsSection = GenerateParamsSection("ARG", *argsList)
+		argsSection = generateParamsSection("ARG", *argsList)
 	}
 
 	if dockerSettings.Env != nil {
-		envsSection = GenerateParamsSection("ENV", *envsList)
+		envsSection = generateParamsSection("ENV", *envsList)
 	}
 
 	var pkgLines []string
@@ -482,8 +502,7 @@
 	runDir := filepath.Join(kdepsDir, "run/"+agentName+"/"+agentVersion)
 	downloadDir := filepath.Join(kdepsDir, "cache")
 
-	// Generate URLs conditionally based on whether Anaconda is enabled
-	items, err := GenerateURLsWithOptionsFn(ctx, installAnaconda)
+	items, err := GenerateURLs(ctx)
 	if err != nil {
 		return "", false, false, "", "", "", "", "", err
 	}
@@ -492,24 +511,24 @@
 		logger.Debug("will download", "url", item.URL, "localName", item.LocalName)
 	}
 
-	err = DownloadFilesFn(fs, ctx, downloadDir, items, logger, schema.UseLatest)
+	err = download.DownloadFiles(fs, ctx, downloadDir, items, logger, schema.UseLatest)
 	if err != nil {
 		return "", false, false, "", "", "", "", "", err
 	}
 
-	err = CopyFilesToRunDirFn(fs, ctx, downloadDir, runDir, logger)
+	err = copyFilesToRunDir(fs, ctx, downloadDir, runDir, logger)
 	if err != nil {
 		return "", false, false, "", "", "", "", "", err
 	}
 
-	ollamaPortNum := GenerateUniqueOllamaPortFn(portNum)
-
-	devBuildMode, err := CheckDevBuildModeFn(fs, kdepsDir, logger)
+	ollamaPortNum := generateUniqueOllamaPort(portNum)
+
+	devBuildMode, err := checkDevBuildMode(fs, kdepsDir, logger)
 	if err != nil {
 		return "", false, false, "", "", "", "", "", err
 	}
 
-	dockerfileContent := GenerateDockerfile(
+	dockerfileContent := generateDockerfile(
 		imageVersion,
 		schema.SchemaVersion(ctx),
 		hostIP,
@@ -533,7 +552,7 @@
 	// Write the Dockerfile to the run directory
 	resourceConfigurationFile := filepath.Join(runDir, "Dockerfile")
 	fmt.Println(resourceConfigurationFile)
-	err = WriteFileFn(fs, resourceConfigurationFile, []byte(dockerfileContent), 0o644)
+	err = afero.WriteFile(fs, resourceConfigurationFile, []byte(dockerfileContent), 0o644)
 	if err != nil {
 		return "", false, false, "", "", "", "", "", err
 	}
@@ -542,7 +561,7 @@
 }
 
 // printDockerBuildOutput processes the Docker build logs and returns any error encountered during the build.
-func PrintDockerBuildOutput(rd io.Reader) error {
+func printDockerBuildOutput(rd io.Reader) error {
 	scanner := bufio.NewScanner(rd)
 	for scanner.Scan() {
 		line := scanner.Text()
