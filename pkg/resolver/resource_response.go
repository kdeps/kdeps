--- conflicted
+++ resolved
@@ -2,23 +2,18 @@
 
 import (
 	"context"
-<<<<<<< HEAD
-=======
 	"errors"
->>>>>>> db7d8ff2
 	"fmt"
+	"path/filepath"
 	"reflect"
 	"regexp"
 	"strings"
 
-<<<<<<< HEAD
-	"github.com/google/uuid"
-=======
 	"github.com/alexellis/go-execute/v2"
 	"github.com/apple/pkl-go/pkl"
->>>>>>> db7d8ff2
 	"github.com/kdeps/kdeps/pkg/evaluator"
 	"github.com/kdeps/kdeps/pkg/logging"
+	"github.com/kdeps/kdeps/pkg/schema"
 	"github.com/kdeps/kdeps/pkg/utils"
 	apiserverresponse "github.com/kdeps/schema/gen/api_server_response"
 	"github.com/spf13/afero"
@@ -26,24 +21,12 @@
 
 // CreateResponsePklFile generates a PKL file from the API response and processes it.
 func (dr *DependencyResolver) CreateResponsePklFile(apiResponseBlock apiserverresponse.APIServerResponse) error {
-	if dr == nil || len(dr.DBs) == 0 || dr.DBs[0] == nil {
-		return fmt.Errorf("dependency resolver or database is nil")
-	}
-
-	if err := dr.DBs[0].PingContext(context.Background()); err != nil {
-		return fmt.Errorf("failed to ping database: %v", err)
-	}
-
 	dr.Logger.Debug("starting CreateResponsePklFile", "response", apiResponseBlock)
 
 	if err := dr.ensureResponsePklFileNotExists(); err != nil {
 		return fmt.Errorf("ensure response PKL file does not exist: %w", err)
 	}
 
-<<<<<<< HEAD
-	sections := dr.BuildResponseSections(dr.RequestID, apiResponseBlock)
-	if err := evaluator.CreateAndProcessPklFile(dr.Fs, dr.Context, sections, dr.ResponsePklFile, "APIServerResponse.pkl", dr.Logger, evaluator.EvalPkl, false); err != nil {
-=======
 	pklEvaluator, err := pkl.NewEvaluator(dr.Context, dr.EvaluatorOptions)
 	if err != nil {
 		return errors.New("Failed to create PKL evaluator")
@@ -51,7 +34,6 @@
 
 	sections := dr.buildResponseSections(dr.Context, dr.Logger, pklEvaluator, dr.RequestID, apiResponseBlock)
 	if err := evaluator.CreateAndProcessPklFile(dr.Fs, dr.Context, sections, dr.ResponsePklFile, "APIServerResponse.pkl", dr.EvaluatorOptions, dr.Logger, evaluator.EvalPkl, false); err != nil {
->>>>>>> db7d8ff2
 		return fmt.Errorf("create/process PKL file: %w", err)
 	}
 
@@ -74,9 +56,6 @@
 	return nil
 }
 
-<<<<<<< HEAD
-func FormatResponseData(response *apiserverresponse.APIServerResponseBlock) string {
-=======
 func (dr *DependencyResolver) buildResponseSections(ctx context.Context, logger *logging.Logger, pklEvaluator pkl.Evaluator, requestID string, apiResponseBlock apiserverresponse.APIServerResponse) []string {
 	sections := []string{
 		fmt.Sprintf(`import "package://schema.kdeps.com/core@%s#/Document.pkl" as document`, schema.SchemaVersion(dr.Context)),
@@ -93,16 +72,12 @@
 }
 
 func formatResponseData(ctx context.Context, response *apiserverresponse.APIServerResponseBlock, logger *logging.Logger, pklEvaluator pkl.Evaluator) string {
->>>>>>> db7d8ff2
 	if response == nil || response.Data == nil {
 		return ""
 	}
 
 	responseData := make([]string, 0, len(response.Data))
 	for _, v := range response.Data {
-<<<<<<< HEAD
-		responseData = append(responseData, FormatDataValue(v))
-=======
 		val := v
 		// Assert v is []byte
 		if byteVal, ok := val.([]byte); ok {
@@ -110,7 +85,6 @@
 		}
 
 		responseData = append(responseData, formatDataValue(ctx, val, logger, pklEvaluator))
->>>>>>> db7d8ff2
 	}
 
 	if len(responseData) == 0 {
@@ -125,8 +99,8 @@
 }`, strings.Join(responseData, "\n    "))
 }
 
-func FormatResponseMeta(requestID string, meta *apiserverresponse.APIServerResponseMetaBlock) string {
-	if meta == nil || (meta.Headers == nil && meta.Properties == nil) {
+func formatResponseMeta(requestID string, meta *apiserverresponse.APIServerResponseMetaBlock) string {
+	if meta == nil || *meta.Headers == nil && *meta.Properties == nil {
 		return fmt.Sprintf(`
 meta {
   requestID = "%s"
@@ -134,15 +108,8 @@
 `, requestID)
 	}
 
-	var responseMetaHeaders string
-	var responseMetaProperties string
-
-	if meta.Headers != nil && len(*meta.Headers) > 0 {
-		responseMetaHeaders = utils.FormatResponseHeaders(*meta.Headers)
-	}
-	if meta.Properties != nil && len(*meta.Properties) > 0 {
-		responseMetaProperties = utils.FormatResponseProperties(*meta.Properties)
-	}
+	responseMetaHeaders := utils.FormatResponseHeaders(*meta.Headers)
+	responseMetaProperties := utils.FormatResponseProperties(*meta.Properties)
 
 	if len(responseMetaHeaders) == 0 && len(responseMetaProperties) == 0 {
 		return fmt.Sprintf(`
@@ -157,18 +124,9 @@
   requestID = "%s"
   %s
   %s
-}`,
-		requestID, responseMetaHeaders, responseMetaProperties)
-}
-
-<<<<<<< HEAD
-func FormatMap(m map[interface{}]interface{}) string {
-	mappingParts := []string{"new Mapping {"}
-	for k, v := range m {
-		keyStr := strings.ReplaceAll(fmt.Sprintf("%v", k), `"`, `\"`)
-		valueStr := FormatValue(v)
-		mappingParts = append(mappingParts, fmt.Sprintf(`    ["%s"] = %s`, keyStr, valueStr))
-=======
+}`, requestID, responseMetaHeaders, responseMetaProperties)
+}
+
 // formatMap formats a map into the desired string representation
 func formatMap(m map[interface{}]interface{}) string {
 	mappingParts := []string{"new Mapping {"}
@@ -176,36 +134,31 @@
 		keyStr := strings.ReplaceAll(fmt.Sprintf("%v", k), `"`, `\"`)
 		valueStr := formatValue(v)
 		mappingParts = append(mappingParts, fmt.Sprintf(`    ["%s"] = "%s"`, keyStr, valueStr))
->>>>>>> db7d8ff2
 	}
 	mappingParts = append(mappingParts, "}")
 	return strings.Join(mappingParts, "\n")
 }
 
-<<<<<<< HEAD
-func FormatValue(value interface{}) string {
-=======
 // formatValue formats a value based on its type
 func formatValue(value interface{}) string {
->>>>>>> db7d8ff2
 	switch v := value.(type) {
 	case map[string]interface{}:
 		m := make(map[interface{}]interface{})
 		for key, val := range v {
 			m[key] = val
 		}
-		return FormatMap(m)
+		return formatMap(m)
 	case map[interface{}]interface{}:
-		return FormatMap(v)
+		return formatMap(v)
 	case nil:
 		return "null"
 	default:
 		rv := reflect.ValueOf(v)
 		if rv.Kind() == reflect.Ptr && !rv.IsNil() {
-			return FormatValue(rv.Elem().Interface())
+			return formatValue(rv.Elem().Interface())
 		}
 		if rv.Kind() == reflect.Struct {
-			return FormatMap(StructToMap(rv.Interface()))
+			return formatMap(structToMap(rv.Interface()))
 		}
 		if rv.Kind() == reflect.Slice {
 			return formatSlice(v, rv)
@@ -235,12 +188,8 @@
 	return strings.Join(listingParts, "\n")
 }
 
-<<<<<<< HEAD
-func StructToMap(s interface{}) map[interface{}]interface{} {
-=======
 // structToMap converts a struct to a map for formatting
 func structToMap(s interface{}) map[interface{}]interface{} {
->>>>>>> db7d8ff2
 	result := make(map[interface{}]interface{})
 	val := reflect.ValueOf(s)
 	if val.Kind() == reflect.Ptr {
@@ -254,20 +203,6 @@
 	return result
 }
 
-<<<<<<< HEAD
-func FormatDataValue(value interface{}) string {
-	uuidVal := strings.ReplaceAll(uuid.New().String(), "-", "_")
-	val := FormatValue(value)
-	return fmt.Sprintf(`
-local JSONDocument_%s = %s
-local JSONDocumentType_%s = JSONDocument_%s is Mapping | Dynamic
-
-if (JSONDocumentType_%s)
-  document.JSONRenderDocument(JSONDocument_%s)
-else
-  document.JSONRenderDocument((if (document.JSONParser(JSONDocument_%s) != null) document.JSONParser(JSONDocument_%s) else JSONDocument_%s))
-`, uuidVal, val, uuidVal, uuidVal, uuidVal, uuidVal, uuidVal, uuidVal, uuidVal)
-=======
 func formatDataValue(ctx context.Context, value interface{}, logger *logging.Logger, pklEvaluator pkl.Evaluator) string {
 	jsonStr, _ := utils.EvaluateStringToJSON(formatValue(value), logger, pklEvaluator, ctx)
 
@@ -282,10 +217,9 @@
 
 	// Default case: use single quotes
 	return fmt.Sprintf(`"%s"`, jsonStr)
->>>>>>> db7d8ff2
-}
-
-func FormatErrors(errors *[]*apiserverresponse.APIServerErrorsBlock, logger *logging.Logger) string {
+}
+
+func formatErrors(errors *[]*apiserverresponse.APIServerErrorsBlock, logger *logging.Logger) string {
 	if errors == nil || len(*errors) == 0 {
 		return ""
 	}
@@ -293,7 +227,7 @@
 	var newBlocks string
 	for _, err := range *errors {
 		if err != nil {
-			decodedMessage := DecodeErrorMessage(err.Message, logger)
+			decodedMessage := decodeErrorMessage(err.Message, logger)
 			newBlocks += fmt.Sprintf(`
   new {
     code = %d
@@ -311,7 +245,7 @@
 	return ""
 }
 
-func DecodeErrorMessage(message string, logger *logging.Logger) string {
+func decodeErrorMessage(message string, logger *logging.Logger) string {
 	if message == "" {
 		return ""
 	}
@@ -333,11 +267,11 @@
 		return "", fmt.Errorf("PKL file does not exist: %s", dr.ResponsePklFile)
 	}
 
-	if err := dr.ValidatePklFileExtension(); err != nil {
+	if err := dr.validatePklFileExtension(); err != nil {
 		return "", err
 	}
 
-	if err := dr.EnsureResponseTargetFileNotExists(); err != nil {
+	if err := dr.ensureResponseTargetFileNotExists(); err != nil {
 		return "", fmt.Errorf("ensure target file not exists: %w", err)
 	}
 
@@ -345,9 +279,59 @@
 		return "", fmt.Errorf("PKL binary check: %w", err)
 	}
 
-	result, err := dr.ExecutePklEvalCommand()
+	result, err := dr.executePklEvalCommand()
 	if err != nil {
 		return "", fmt.Errorf("execute PKL eval: %w", err)
 	}
 	return result.Stdout, nil
+}
+
+func (dr *DependencyResolver) validatePklFileExtension() error {
+	if filepath.Ext(dr.ResponsePklFile) != ".pkl" {
+		return errors.New("file must have .pkl extension")
+	}
+	return nil
+}
+
+func (dr *DependencyResolver) ensureResponseTargetFileNotExists() error {
+	exists, err := afero.Exists(dr.Fs, dr.ResponseTargetFile)
+	if err != nil {
+		return fmt.Errorf("check target file existence: %w", err)
+	}
+
+	if exists {
+		if err := dr.Fs.RemoveAll(dr.ResponseTargetFile); err != nil {
+			return fmt.Errorf("remove target file: %w", err)
+		}
+	}
+	return nil
+}
+
+func (dr *DependencyResolver) executePklEvalCommand() (execute.ExecResult, error) {
+	cmd := execute.ExecTask{
+		Command:     "pkl",
+		Args:        []string{"eval", "--format", "json", "--output-path", dr.ResponseTargetFile, dr.ResponsePklFile},
+		StreamStdio: false,
+	}
+
+	result, err := cmd.Execute(dr.Context)
+	if err != nil {
+		return execute.ExecResult{}, fmt.Errorf("execute command: %w", err)
+	}
+
+	if result.ExitCode != 0 {
+		return execute.ExecResult{}, fmt.Errorf("command failed with exit code %d: %s", result.ExitCode, result.Stderr)
+	}
+	return result, nil
+}
+
+// HandleAPIErrorResponse creates an error response PKL file.
+func (dr *DependencyResolver) HandleAPIErrorResponse(code int, message string, fatal bool) (bool, error) {
+	if dr.APIServerMode {
+		errorResponse := utils.NewAPIServerResponse(false, nil, code, message)
+		if err := dr.CreateResponsePklFile(errorResponse); err != nil {
+			return fatal, fmt.Errorf("create error response: %w", err)
+		}
+	}
+	return fatal, nil
 }