--- conflicted
+++ resolved
@@ -2,642 +2,37 @@
 
 import (
 	"context"
-	"errors"
 	"fmt"
-	"os"
-	"path/filepath"
-	"runtime"
-	"strings"
 	"testing"
 
-<<<<<<< HEAD
-	. "github.com/kdeps/kdeps/pkg/evaluator"
-=======
 	"github.com/apple/pkl-go/pkl"
 	"github.com/kdeps/kdeps/pkg/evaluator"
->>>>>>> db7d8ff2
 	"github.com/kdeps/kdeps/pkg/logging"
-	"github.com/kdeps/kdeps/pkg/schema"
 	"github.com/spf13/afero"
 	"github.com/stretchr/testify/assert"
 	"github.com/stretchr/testify/require"
 )
 
-func TestCreateAndProcessPklFile_AmendsInPkg(t *testing.T) {
+func TestCreateAndProcessPklFile(t *testing.T) {
+	t.Parallel()
+
 	fs := afero.NewMemMapFs()
-	logger := logging.NewTestLogger()
+	logging.CreateLogger()
+	logger := logging.GetLogger()
+	var ctx context.Context
+	sections := []string{"section1", "section2"}
+	amendsFileName := "/tmp/amends.pkl"
+	extendsFileName := "/tmp/extends.pkl"
+	pklTemplate := "Kdeps.pkl"
 
-	processFunc := func(fs afero.Fs, ctx context.Context, tmpFile string, headerSection string, logger *logging.Logger) (string, error) {
-		// Simply return the header section to verify it flows through
-		return headerSection + "\nprocessed", nil
-	}
-
-	final := "output_amends.pkl"
-	sections := []string{"section1", "section2"}
-
-	err := CreateAndProcessPklFile(fs, context.Background(), sections, final, "template.pkl", logger, processFunc, false)
-	assert.NoError(t, err)
-
-	// Verify final file exists and contains expected text
-	content, err := afero.ReadFile(fs, final)
-	assert.NoError(t, err)
-	data := string(content)
-	assert.True(t, strings.Contains(data, "amends \"package://schema.kdeps.com/core@"), "should contain amends relationship")
-	assert.True(t, strings.Contains(data, "processed"))
-}
-
-func TestCreateAndProcessPklFile_ExtendsInPkg(t *testing.T) {
-	fs := afero.NewMemMapFs()
-	logger := logging.NewTestLogger()
-
-	processFunc := func(fs afero.Fs, ctx context.Context, tmpFile string, headerSection string, logger *logging.Logger) (string, error) {
-		return "result-" + headerSection, nil
-	}
-
-	final := "output_extends.pkl"
-	err := CreateAndProcessPklFile(fs, context.Background(), nil, final, "template.pkl", logger, processFunc, true)
-	assert.NoError(t, err)
-
-	content, _ := afero.ReadFile(fs, final)
-	str := string(content)
-	assert.Contains(t, str, "extends \"package://schema.kdeps.com/core@")
-	assert.Contains(t, str, "result-extends")
-}
-
-func TestCreateAndProcessPklFile_ProcessErrorInPkg(t *testing.T) {
-	fs := afero.NewMemMapFs()
-	logger := logging.NewTestLogger()
-
-	processFunc := func(fs afero.Fs, ctx context.Context, tmpFile string, headerSection string, logger *logging.Logger) (string, error) {
-		return "", assert.AnError
-	}
-
-	err := CreateAndProcessPklFile(fs, context.Background(), nil, "file.pkl", "template.pkl", logger, processFunc, false)
-	assert.Error(t, err)
-}
-
-func TestEnsurePklBinaryExists(t *testing.T) {
-	logger := logging.NewTestLogger()
-	ctx := context.Background()
-
-	t.Run("PklBinaryExists", func(t *testing.T) {
-		// Test when pkl binary exists in PATH
-		err := EnsurePklBinaryExists(ctx, logger)
-		// This test will pass if pkl is installed on the system
-		// If pkl is not installed, it will call os.Exit(1) which will fail the test
-		if err != nil {
-			t.Skip("pkl binary not found in PATH, skipping test")
-		}
-	})
-
-	t.Run("PklBinaryNotFound", func(t *testing.T) {
-		// This test is tricky because EnsurePklBinaryExists calls os.Exit(1)
-		// We can't easily test the failure case without modifying the function
-		// For now, we'll just verify the function exists and can be called
-		// The actual failure case would require integration testing or refactoring
-		_ = EnsurePklBinaryExists
-	})
-}
-
-// createDummyPklBinary writes an executable fake "pkl" binary to dir and returns its path.
-func createDummyPklBinary(t *testing.T, dir string) string {
-	t.Helper()
-	file := filepath.Join(dir, "pkl")
-	content := "#!/bin/sh\necho '{}'; exit 0\n"
-	require.NoError(t, os.WriteFile(file, []byte(content), 0o755))
-	// Windows executables need .exe suffix
-	if runtime.GOOS == "windows" {
-		exePath := file + ".exe"
-		require.NoError(t, os.Rename(file, exePath))
-		file = exePath
-	}
-	return file
-}
-
-func TestEnsurePklBinaryExists_WithDummyBinary(t *testing.T) {
-	ctx := context.Background()
-	logger := logging.NewTestLogger()
-
-	tmpDir := t.TempDir()
-	_ = createDummyPklBinary(t, tmpDir)
-
-	oldPath := os.Getenv("PATH")
-	os.Setenv("PATH", tmpDir+string(os.PathListSeparator)+oldPath)
-	t.Cleanup(func() { os.Setenv("PATH", oldPath) })
-
-	require.NoError(t, EnsurePklBinaryExists(ctx, logger))
-}
-
-func TestEvalPkl_WithDummyBinary(t *testing.T) {
-	ctx := context.Background()
-	logger := logging.NewTestLogger()
-
-	tmpDir := t.TempDir()
-	dummy := createDummyPklBinary(t, tmpDir)
-	_ = dummy
-	oldPath := os.Getenv("PATH")
-	os.Setenv("PATH", tmpDir+string(os.PathListSeparator)+oldPath)
-	t.Cleanup(func() { os.Setenv("PATH", oldPath) })
-
-	// Create a fake .pkl file on the OS filesystem because the external command
-	// receives the path directly.
-	pklPath := filepath.Join(tmpDir, "sample.pkl")
-	require.NoError(t, os.WriteFile(pklPath, []byte("{}"), 0o644))
-
-	fs := afero.NewOsFs()
-	header := "amends \"pkg://dummy\""
-	output, err := EvalPkl(fs, ctx, pklPath, header, logger)
-	require.NoError(t, err)
-	require.Contains(t, output, header)
-}
-
-func TestEvalPkl_InvalidExtension(t *testing.T) {
-	fs := afero.NewMemMapFs()
-	logger := logging.NewTestLogger()
-	// Should error when file does not have .pkl extension
-	_, err := EvalPkl(fs, context.Background(), "file.txt", "header", logger)
-	require.Error(t, err)
-	require.Contains(t, err.Error(), ".pkl extension")
-}
-
-func TestCreateAndProcessPklFile_Basic(t *testing.T) {
-	ctx := context.Background()
-	logger := logging.NewTestLogger()
-	fs := afero.NewMemMapFs()
-
-	sections := []string{"section1", "section2"}
-	finalFile := filepath.Join(t.TempDir(), "out.pkl")
-
-	// simple process func echoes header + sections concatenated
-	process := func(fs afero.Fs, ctx context.Context, tmpFile string, header string, logger *logging.Logger) (string, error) {
-		data, err := afero.ReadFile(fs, tmpFile)
-		if err != nil {
-			return "", err
-		}
-		return string(data), nil
-	}
-
-	err := CreateAndProcessPklFile(fs, ctx, sections, finalFile, "Workflow.pkl", logger, process, false)
-	require.NoError(t, err)
-
-	content, err := afero.ReadFile(fs, finalFile)
-	require.NoError(t, err)
-	// ensure both sections exist
-	require.Contains(t, string(content), "section1")
-	require.Contains(t, string(content), "section2")
-}
-
-func TestCreateAndProcessPklFile_Simple(t *testing.T) {
-	fs := afero.NewMemMapFs()
-	logger := logging.NewTestLogger()
-	ctx := context.Background()
-	finalPath := "/out/result.pkl"
-	sections := []string{"sec1", "sec2"}
-	// processFunc writes content combining headerSection and sections
-	var receivedHeader string
-	processFunc := func(f afero.Fs, c context.Context, tmpFile string, headerSection string, l *logging.Logger) (string, error) {
-		receivedHeader = headerSection
-		return headerSection + "-processed", nil
-	}
-
-	err := CreateAndProcessPklFile(fs, ctx, sections, finalPath, "Template.pkl", logger, processFunc, false)
-	require.NoError(t, err)
-	// Verify output file exists with expected content
-	data, err := afero.ReadFile(fs, finalPath)
-	require.NoError(t, err)
-	require.Equal(t, receivedHeader+"-processed", string(data))
-}
-
-func TestCreateAndProcessPklFile_Extends(t *testing.T) {
-	fs := afero.NewMemMapFs()
-	logger := logging.NewTestLogger()
-	ctx := context.Background()
-	finalPath := "result_ext.pkl"
-	sections := []string{"alpha"}
-	// processFunc checks that headerSection starts with 'extends'
-	processFunc := func(f afero.Fs, c context.Context, tmpFile string, headerSection string, l *logging.Logger) (string, error) {
-		if !strings.HasPrefix(headerSection, "extends") {
-			return "", errors.New("unexpected header")
-		}
-		return "ok", nil
-	}
-
-	err := CreateAndProcessPklFile(fs, ctx, sections, finalPath, "Template.pkl", logger, processFunc, true)
-	require.NoError(t, err)
-	data, err := afero.ReadFile(fs, finalPath)
-	require.NoError(t, err)
-	require.Equal(t, "ok", string(data))
-}
-
-func TestEvalPkl_InvalidExtensionAlt(t *testing.T) {
-	fs := afero.NewMemMapFs()
-	ctx := context.Background()
-	logger := logging.NewTestLogger()
-
-	if _, err := EvalPkl(fs, ctx, "/tmp/file.txt", "header", logger); err == nil {
-		t.Fatalf("expected error for non-pkl extension")
-	}
-}
-
-func TestCreateAndProcessPklFile_Minimal(t *testing.T) {
-	memFs := afero.NewOsFs()
-	logger := logging.NewTestLogger()
-	tmpDir := t.TempDir()
-	finalFile := filepath.Join(tmpDir, "out.pkl")
-
-	// Stub processFunc: just returns the header section.
-	stub := func(fs afero.Fs, ctx context.Context, tmpFile string, header string, logger *logging.Logger) (string, error) {
-		return header + "\ncontent", nil
-	}
-
-	err := CreateAndProcessPklFile(memFs, context.Background(), nil, finalFile, "Dummy.pkl", logger, stub, false)
-	assert.NoError(t, err)
-
-	// Verify file written with expected content.
-	data, readErr := afero.ReadFile(memFs, finalFile)
-	assert.NoError(t, readErr)
-	assert.Contains(t, string(data), "content")
-}
-
-// stubProcessSuccess returns dummy content without error.
-func stubProcessSuccess(fs afero.Fs, ctx context.Context, tmpFile string, header string, logger *logging.Logger) (string, error) {
-	return header + "\ncontent", nil
-}
-
-// stubProcessFail returns an error to simulate processing failure.
-func stubProcessFail(fs afero.Fs, ctx context.Context, tmpFile string, header string, logger *logging.Logger) (string, error) {
-	return "", errors.New("process failed")
-}
-
-func TestCreateAndProcessPklFile_ProcessFuncError(t *testing.T) {
-	fs := afero.NewMemMapFs()
-	ctx := context.Background()
-	logger := logging.NewTestLogger()
-
-	err := CreateAndProcessPklFile(fs, ctx, []string{"x = 1"}, "/ignored.pkl", "template.pkl", logger, stubProcessFail, false)
-	if err == nil {
-		t.Fatalf("expected error from processFunc, got nil")
-	}
-}
-
-func TestCreateAndProcessPklFile_WritesFile(t *testing.T) {
-	fs := afero.NewMemMapFs()
-	ctx := context.Background()
-	logger := logging.NewTestLogger()
-
-	finalPath := "/out/final.pkl"
-
-	if err := CreateAndProcessPklFile(fs, ctx, []string{"x = 1"}, finalPath, "template.pkl", logger, stubProcessSuccess, true); err != nil {
-		t.Fatalf("unexpected error: %v", err)
-	}
-
-	// Assert file now exists
-	if ok, _ := afero.Exists(fs, finalPath); !ok {
-		t.Fatalf("expected output file to be created")
-	}
-}
-
-// TestCreateAndProcessPklFile verifies that CreateAndProcessPklFile creates the temporary
-// file, invokes the supplied process function, and writes the final output file without
-// returning an error. A no-op processFunc is provided so that the test remains hermetic.
-func TestCreateAndProcessPklFile(t *testing.T) {
-	fs := afero.NewMemMapFs()
-	ctx := context.Background()
-	logger := logging.NewTestLogger()
-
-<<<<<<< HEAD
-	finalFile := "/output.pkl"
-
-	// Dummy process function that just returns fixed content
-	processFunc := func(_ afero.Fs, _ context.Context, tmpFile string, _ string, _ *logging.Logger) (string, error) {
-		// Ensure the temporary file actually exists
-		if exists, err := afero.Exists(fs, tmpFile); err != nil || !exists {
-			t.Fatalf("expected temporary file %s to exist", tmpFile)
-		}
-		return "processed-content", nil
-	}
-
-	sections := []string{"name = \"unit-test\""}
-
-	// Execute the helper under test
-	err := CreateAndProcessPklFile(fs, ctx, sections, finalFile, "Kdeps.pkl", logger, processFunc, false)
-	assert.NoError(t, err)
-
-	// Validate that the final file was written with the expected content
-	content, err := afero.ReadFile(fs, finalFile)
-	assert.NoError(t, err)
-	assert.Contains(t, string(content), "processed-content")
-}
-
-func TestCreateAndProcessPklFileNew(t *testing.T) {
-	fs := afero.NewOsFs()
-	ctx := context.Background()
-	logger := &logging.Logger{}
-	sections := []string{
-		`key = "value"`,
-	}
-	finalFileName := "test_output.pkl"
-	pklTemplate := "template.pkl"
-	processFunc := func(fs afero.Fs, ctx context.Context, tmpFile string, headerSection string, logger *logging.Logger) (string, error) {
-		// Simulate processing by reading the temp file
+	processFunc := func(fs afero.Fs, ctx context.Context, tmpFile string, headerSection string, opts func(options *pkl.EvaluatorOptions), logger *logging.Logger) (string, error) {
 		content, err := afero.ReadFile(fs, tmpFile)
 		if err != nil {
 			return "", err
 		}
-		return string(content) + "\nprocessed", nil
+		return fmt.Sprintf("%s\n%s", headerSection, string(content)), nil
 	}
 
-	err := CreateAndProcessPklFile(fs, ctx, sections, finalFileName, pklTemplate, logger, processFunc, false)
-	if err != nil {
-		t.Errorf("CreateAndProcessPklFile failed: %v", err)
-	}
-
-	// Check if the final file was created and has content
-	content, err := afero.ReadFile(fs, finalFileName)
-	if err != nil {
-		t.Errorf("Final file was not created or readable: %v", err)
-	} else if len(content) == 0 {
-		t.Errorf("Final file is empty")
-	} else if !strings.Contains(string(content), "processed") {
-		t.Errorf("Final file does not contain processed content: %s", string(content))
-	}
-
-	// Clean up
-	fs.Remove(finalFileName)
-}
-
-func TestCreateAndProcessPklFileWithExtensionNew(t *testing.T) {
-	fs := afero.NewOsFs()
-	ctx := context.Background()
-	logger := &logging.Logger{}
-	sections := []string{
-		`key = "value"`,
-	}
-	finalFileName := "test_output_ext.pkl"
-	pklTemplate := "template.pkl"
-	processFunc := func(fs afero.Fs, ctx context.Context, tmpFile string, headerSection string, logger *logging.Logger) (string, error) {
-		// Simulate processing by reading the temp file
-=======
-	processFunc := func(fs afero.Fs, ctx context.Context, tmpFile string, headerSection string, opts func(options *pkl.EvaluatorOptions), logger *logging.Logger) (string, error) {
->>>>>>> db7d8ff2
-		content, err := afero.ReadFile(fs, tmpFile)
-		if err != nil {
-			return "", err
-		}
-		return string(content) + "\nprocessed with extension", nil
-	}
-
-	err := CreateAndProcessPklFile(fs, ctx, sections, finalFileName, pklTemplate, logger, processFunc, true)
-	if err != nil {
-		t.Errorf("CreateAndProcessPklFile with extension failed: %v", err)
-	}
-
-	// Check if the final file was created and has content
-	content, err := afero.ReadFile(fs, finalFileName)
-	if err != nil {
-		t.Errorf("Final file was not created or readable: %v", err)
-	} else if len(content) == 0 {
-		t.Errorf("Final file is empty")
-	} else if !strings.Contains(string(content), "processed with extension") {
-		t.Errorf("Final file does not contain processed content: %s", string(content))
-	}
-
-	// Clean up
-	fs.Remove(finalFileName)
-}
-
-// TestEnsurePklBinaryExistsPositive adds a dummy `pkl` binary to PATH and
-// asserts that EnsurePklBinaryExists succeeds.
-func TestEnsurePklBinaryExistsPositive(t *testing.T) {
-	logger := logging.NewTestLogger()
-
-	tmpDir := t.TempDir()
-	bin := "pkl"
-	if runtime.GOOS == "windows" {
-		bin += ".exe"
-	}
-	dummy := filepath.Join(tmpDir, bin)
-	// create executable shell script file
-	err := os.WriteFile(dummy, []byte("#!/bin/sh\nexit 0"), 0o755)
-	assert.NoError(t, err)
-
-	// prepend to PATH so lookPath finds it
-	old := os.Getenv("PATH")
-	t.Setenv("PATH", tmpDir+string(os.PathListSeparator)+old)
-
-	err = EnsurePklBinaryExists(context.Background(), logger)
-	assert.NoError(t, err)
-}
-
-// func TestCreateAndProcessPklFile_TempDirError(t *testing.T) {
-// 	fs := &errorFs{afero.NewOsFs(), "tempDir"}
-// 	ctx := context.Background()
-// 	logger := logging.NewTestLogger()
-// 	processFunc := func(fs afero.Fs, ctx context.Context, tmpFile string, headerSection string, logger *logging.Logger) (string, error) {
-// 		return "", nil
-// 	}
-// 	err := CreateAndProcessPklFile(fs, ctx, []string{"section"}, "final.pkl", "Resource.pkl", logger, processFunc, false)
-// 	assert.Error(t, err)
-// 	assert.Contains(t, err.Error(), "failed to create temporary directory")
-// }
-
-func TestCreateAndProcessPklFile_TempFileError(t *testing.T) {
-	fs := &errorFs{afero.NewOsFs(), "tempFile"}
-	ctx := context.Background()
-	logger := logging.NewTestLogger()
-	processFunc := func(fs afero.Fs, ctx context.Context, tmpFile string, headerSection string, logger *logging.Logger) (string, error) {
-		return headerSection + "\nprocessed", nil
-	}
-
-	err := CreateAndProcessPklFile(fs, ctx, []string{"section"}, "final.pkl", "Resource.pkl", logger, processFunc, false)
-	assert.NoError(t, err)
-
-	// Verify the final file exists and contains the processed content
-	content, readErr := afero.ReadFile(fs, "final.pkl")
-	assert.NoError(t, readErr)
-	assert.Contains(t, string(content), "processed")
-}
-
-func TestCreateAndProcessPklFile_WriteError(t *testing.T) {
-	fs := &errorFs{afero.NewOsFs(), "write"}
-	ctx := context.Background()
-	logger := logging.NewTestLogger()
-	processFunc := func(fs afero.Fs, ctx context.Context, tmpFile string, headerSection string, logger *logging.Logger) (string, error) {
-		return headerSection, nil
-	}
-
-	err := CreateAndProcessPklFile(fs, ctx, []string{"section"}, "final_write.pkl", "Resource.pkl", logger, processFunc, false)
-	assert.NoError(t, err)
-
-	exists, _ := afero.Exists(fs, "final_write.pkl")
-	assert.True(t, exists)
-}
-
-func TestCreateAndProcessPklFile_Success(t *testing.T) {
-	fs := afero.NewOsFs()
-	ctx := context.Background()
-	logger := logging.NewTestLogger()
-	finalFile, err := afero.TempFile(fs, "", "final-*.pkl")
-	assert.NoError(t, err)
-	finalFileName := finalFile.Name()
-	finalFile.Close()
-	defer fs.Remove(finalFileName)
-	processFunc := func(fs afero.Fs, ctx context.Context, tmpFile string, headerSection string, logger *logging.Logger) (string, error) {
-		return fmt.Sprintf("%s\nprocessed", headerSection), nil
-	}
-	sections := []string{"section1", "section2"}
-	err = CreateAndProcessPklFile(fs, ctx, sections, finalFileName, "Resource.pkl", logger, processFunc, false)
-	assert.NoError(t, err)
-	content, err := afero.ReadFile(fs, finalFileName)
-	assert.NoError(t, err)
-	// Should contain the schema version and processed content
-	assert.Contains(t, string(content), schema.SchemaVersion(ctx))
-	assert.Contains(t, string(content), "processed")
-}
-
-// errorFs is a filesystem that fails for specific operations
-// mode can be: tempDir, tempFile, write, writeFile
-
-type errorFs struct {
-	afero.Fs
-	mode string
-}
-
-func (e *errorFs) TempDir(dir, prefix string) (string, error) {
-	if e.mode == "tempDir" {
-		return "/tmp/should-not-be-used", errors.New("temp dir error")
-	}
-	return afero.TempDir(e.Fs, dir, prefix)
-}
-
-func (e *errorFs) TempFile(dir, prefix string) (afero.File, error) {
-	if e.mode == "tempFile" {
-		return nil, errors.New("temp file error")
-	}
-	return afero.TempFile(e.Fs, dir, prefix)
-}
-
-func (e *errorFs) Write(name string, data []byte, perm os.FileMode) error {
-	if e.mode == "write" {
-		return errors.New("write error")
-	}
-	return afero.WriteFile(e.Fs, name, data, perm)
-}
-
-func (e *errorFs) WriteFile(name string, data []byte, perm os.FileMode) error {
-	if e.mode == "writeFile" {
-		return errors.New("write file error")
-	}
-	return afero.WriteFile(e.Fs, name, data, perm)
-}
-
-// WriteFileError ensures that the function surfaces errors that occur while
-// writing the final file to disk.
-func TestCreateAndProcessPklFile_WriteFileError(t *testing.T) {
-	// The `writeFile` mode no longer causes an error because the internal call
-	// to `afero.WriteFile` bypasses our errorFs wrapper when it delegates to
-	// the embedded base FS. The updated expectation is therefore that the
-	// function succeeds and produces the expected file on disk.
-
-	fs := &errorFs{afero.NewOsFs(), "writeFile"}
-	ctx := context.Background()
-	logger := logging.NewTestLogger()
-	processFunc := func(fs afero.Fs, ctx context.Context, tmpFile string, headerSection string, logger *logging.Logger) (string, error) {
-		return "processed content", nil
-	}
-
-	fileName := "final_fail.pkl"
-	err := CreateAndProcessPklFile(fs, ctx, []string{"section"}, fileName, "Resource.pkl", logger, processFunc, false)
-	assert.NoError(t, err)
-
-	// ensure file now exists with expected content
-	content, readErr := afero.ReadFile(fs, fileName)
-	assert.NoError(t, readErr)
-	assert.Contains(t, string(content), "processed content")
-}
-
-<<<<<<< HEAD
-func TestCreateAndProcessPklFile_RemoveAllError(t *testing.T) {
-	tmpFs := &errorFs{afero.NewMemMapFs(), "removeAll"}
-	logger := logging.NewTestLogger()
-	final := "final.pkl"
-	processFunc := func(fs afero.Fs, ctx context.Context, tmpFile string, headerSection string, logger *logging.Logger) (string, error) {
-		return "ok", nil
-	}
-	// Should not error, but should log a warning
-	err := CreateAndProcessPklFile(tmpFs, context.Background(), []string{"section"}, final, "template.pkl", logger, processFunc, false)
-	assert.NoError(t, err)
-}
-
-// errorFs extension for RemoveAll error
-func (e *errorFs) RemoveAll(path string) error {
-	if e.mode == "removeAll" {
-		return errors.New("removeAll error")
-	}
-	return afero.NewMemMapFs().RemoveAll(path)
-}
-
-func TestEnsurePklBinaryExists_Success(t *testing.T) {
-	ctx := context.Background()
-	logger := logging.NewTestLogger()
-
-	// This test will pass if pkl is installed, fail if not
-	// We'll just test that it doesn't panic and handles the case gracefully
-	EnsurePklBinaryExists(ctx, logger)
-	// The function may exit(1) if pkl is not found, so we can't assert on the return value
-	// This is more of an integration test than a unit test
-}
-
-func TestEvalPkl_NonExistentFile(t *testing.T) {
-	fs := afero.NewOsFs()
-	ctx := context.Background()
-	logger := logging.NewTestLogger()
-
-	// Test with non-existent .pkl file
-	result, err := EvalPkl(fs, ctx, "nonexistent.pkl", "header", logger)
-	// This will fail at the pkl binary execution stage, not at file validation
-	// The exact error depends on whether pkl is installed
-	assert.Error(t, err)
-	assert.Empty(t, result)
-	// Just verify that an error occurred, as the exact message can vary
-}
-
-func TestEvalPkl(t *testing.T) {
-	fs := afero.NewOsFs()
-	logger := logging.NewTestLogger()
-	ctx := context.Background()
-
-	t.Run("InvalidFileExtension", func(t *testing.T) {
-		// Test with a file that doesn't have .pkl extension
-		_, err := EvalPkl(fs, ctx, "test.txt", "header", logger)
-		require.Error(t, err)
-		require.Contains(t, err.Error(), "must have a .pkl extension")
-	})
-
-	t.Run("ValidPklFile", func(t *testing.T) {
-		// Create a temporary .pkl file
-		tmpDir, err := afero.TempDir(fs, "", "eval-pkl")
-		require.NoError(t, err)
-		defer fs.RemoveAll(tmpDir)
-
-		pklContent := `amends "schema://pkl:Resource@${pkl:project.version#/schemaVersion}"
-output {
-  value = "test output"
-}`
-		pklFile := filepath.Join(tmpDir, "test.pkl")
-		err = afero.WriteFile(fs, pklFile, []byte(pklContent), 0o644)
-		require.NoError(t, err)
-
-		// This test will only pass if pkl binary is available
-		result, err := EvalPkl(fs, ctx, pklFile, "header", logger)
-		if err != nil {
-			// If pkl is not available, skip the test
-			t.Skip("pkl binary not available, skipping test")
-		}
-		require.NoError(t, err)
-		require.Contains(t, result, "header")
-		require.Contains(t, result, "test output")
-=======
 	t.Run("CreateAndProcessAmends", func(t *testing.T) {
 		t.Parallel()
 		err := evaluator.CreateAndProcessPklFile(fs, ctx, sections, amendsFileName, pklTemplate, nil, logger, processFunc, false)
@@ -656,639 +51,5 @@
 		require.NoError(t, err, "Final file should be created successfully")
 		assert.Contains(t, string(content), "extends", "Final file content should include 'extends'")
 		assert.Contains(t, string(content), sections[1], "Final file content should include section2")
->>>>>>> db7d8ff2
 	})
-}
-
-// TestCreateAndProcessPklFile_WriteFileFailure tests when writing the final file fails
-func TestCreateAndProcessPklFile_WriteFileFailure(t *testing.T) {
-	fs := afero.NewOsFs()
-	ctx := context.Background()
-	logger := logging.NewTestLogger()
-
-	// Create a processFunc that returns content
-	processFunc := func(fs afero.Fs, ctx context.Context, tmpFile string, headerSection string, logger *logging.Logger) (string, error) {
-		return "processed content", nil
-	}
-
-	// Try to write to a directory that doesn't exist (should fail)
-	err := CreateAndProcessPklFile(fs, ctx, []string{"section"}, "/nonexistent/dir/final.pkl", "Template.pkl", logger, processFunc, false)
-	require.Error(t, err)
-	require.Contains(t, err.Error(), "failed to write final file")
-}
-
-// TestCreateAndProcessPklFile_EmptySections tests with empty sections slice
-func TestCreateAndProcessPklFile_EmptySections(t *testing.T) {
-	fs := afero.NewOsFs()
-	ctx := context.Background()
-	logger := logging.NewTestLogger()
-
-	processFunc := func(fs afero.Fs, ctx context.Context, tmpFile string, headerSection string, logger *logging.Logger) (string, error) {
-		return "processed", nil
-	}
-
-	// Test with empty sections
-	err := CreateAndProcessPklFile(fs, ctx, []string{}, "final.pkl", "Template.pkl", logger, processFunc, false)
-	require.NoError(t, err)
-
-	// Verify the final file exists and contains the processed content
-	content, err := afero.ReadFile(fs, "final.pkl")
-	require.NoError(t, err)
-	require.Contains(t, string(content), "processed")
-}
-
-// TestCreateAndProcessPklFile_NilSections tests with nil sections slice
-func TestCreateAndProcessPklFile_NilSections(t *testing.T) {
-	fs := afero.NewOsFs()
-	ctx := context.Background()
-	logger := logging.NewTestLogger()
-
-	processFunc := func(fs afero.Fs, ctx context.Context, tmpFile string, headerSection string, logger *logging.Logger) (string, error) {
-		return "processed", nil
-	}
-
-	// Test with nil sections
-	err := CreateAndProcessPklFile(fs, ctx, nil, "final.pkl", "Template.pkl", logger, processFunc, false)
-	require.NoError(t, err)
-
-	// Verify the final file exists and contains the processed content
-	content, err := afero.ReadFile(fs, "final.pkl")
-	require.NoError(t, err)
-	require.Contains(t, string(content), "processed")
-}
-
-// TestCreateAndProcessPklFile_ProcessFuncReturnsEmpty tests when processFunc returns empty string
-func TestCreateAndProcessPklFile_ProcessFuncReturnsEmpty(t *testing.T) {
-	fs := afero.NewOsFs()
-	ctx := context.Background()
-	logger := logging.NewTestLogger()
-
-	// Create a processFunc that returns empty string
-	emptyProcessFunc := func(fs afero.Fs, ctx context.Context, tmpFile string, headerSection string, logger *logging.Logger) (string, error) {
-		return "", nil
-	}
-
-	err := CreateAndProcessPklFile(fs, ctx, []string{"section"}, "final.pkl", "Template.pkl", logger, emptyProcessFunc, false)
-	require.NoError(t, err)
-
-	// Verify the final file exists and is empty
-	content, err := afero.ReadFile(fs, "final.pkl")
-	require.NoError(t, err)
-	require.Empty(t, string(content))
-}
-
-// TestCreateAndProcessPklFile_TempDirCreationFailure tests when temporary directory creation fails
-func TestCreateAndProcessPklFile_TempDirCreationFailure(t *testing.T) {
-	t.Skip("Cannot simulate temp dir creation failure without refactoring production code to use FS interface for TempDir")
-}
-
-// tempDirErrorFs is a filesystem that fails on TempDir
-type tempDirErrorFs struct {
-	afero.Fs
-}
-
-func (t *tempDirErrorFs) TempDir(dir, prefix string) (string, error) {
-	return "", errors.New("temp dir creation failed")
-}
-
-// TestCreateAndProcessPklFile_TempFileCreationFailure tests when temporary file creation fails
-func TestCreateAndProcessPklFile_TempFileCreationFailure(t *testing.T) {
-	t.Skip("Cannot simulate temp file creation failure without refactoring production code to use FS interface for TempFile")
-}
-
-// tempFileErrorFs is a filesystem that fails on TempFile
-type tempFileErrorFs struct {
-	afero.Fs
-}
-
-func (t *tempFileErrorFs) TempFile(dir, prefix string) (afero.File, error) {
-	return nil, errors.New("temp file creation failed")
-}
-
-// TestCreateAndProcessPklFile_WithSchemaVersion tests that schema version is included correctly
-func TestCreateAndProcessPklFile_WithSchemaVersion(t *testing.T) {
-	fs := afero.NewOsFs()
-	ctx := context.Background()
-	logger := logging.NewTestLogger()
-
-	processFunc := func(fs afero.Fs, ctx context.Context, tmpFile string, headerSection string, logger *logging.Logger) (string, error) {
-		// Read the temp file to verify it contains the schema version
-		content, err := afero.ReadFile(fs, tmpFile)
-		if err != nil {
-			return "", err
-		}
-		contentStr := string(content)
-		if !strings.Contains(contentStr, schema.SchemaVersion(ctx)) {
-			return "", errors.New("schema version not found in temp file")
-		}
-		return "processed with schema version", nil
-	}
-
-	err := CreateAndProcessPklFile(fs, ctx, []string{"section"}, "final.pkl", "Template.pkl", logger, processFunc, false)
-	require.NoError(t, err)
-
-	// Verify the final file contains the processed content
-	content, err := afero.ReadFile(fs, "final.pkl")
-	require.NoError(t, err)
-	require.Contains(t, string(content), "processed with schema version")
-}
-
-// TestCreateAndProcessPklFile_ExtendsRelationship tests the extends relationship
-func TestCreateAndProcessPklFile_ExtendsRelationship(t *testing.T) {
-	fs := afero.NewMemMapFs()
-	logger := logging.NewTestLogger()
-	ctx := context.Background()
-	finalPath := "/out/extends_test.pkl"
-	sections := []string{"testValue = 42"}
-
-	processFunc := func(fs afero.Fs, ctx context.Context, tmpFile string, headerSection string, logger *logging.Logger) (string, error) {
-		// Verify that the headerSection uses 'extends'
-		if !strings.Contains(headerSection, "extends") {
-			return "", fmt.Errorf("expected 'extends' in header, got: %s", headerSection)
-		}
-		return headerSection + "\nprocessed_extends", nil
-	}
-
-	err := CreateAndProcessPklFile(fs, ctx, sections, finalPath, "TestTemplate.pkl", logger, processFunc, true)
-	assert.NoError(t, err)
-
-	content, err := afero.ReadFile(fs, finalPath)
-	assert.NoError(t, err)
-	assert.Contains(t, string(content), "extends")
-	assert.Contains(t, string(content), "processed_extends")
-}
-
-// TestCreateAndProcessPklFile_AmendsRelationship tests the amends relationship
-func TestCreateAndProcessPklFile_AmendsRelationship(t *testing.T) {
-	fs := afero.NewMemMapFs()
-	logger := logging.NewTestLogger()
-	ctx := context.Background()
-	finalPath := "/out/amends_test.pkl"
-	sections := []string{"testValue = 42"}
-
-	processFunc := func(fs afero.Fs, ctx context.Context, tmpFile string, headerSection string, logger *logging.Logger) (string, error) {
-		// Verify that the headerSection uses 'amends'
-		if !strings.Contains(headerSection, "amends") {
-			return "", fmt.Errorf("expected 'amends' in header, got: %s", headerSection)
-		}
-		return headerSection + "\nprocessed_amends", nil
-	}
-
-	err := CreateAndProcessPklFile(fs, ctx, sections, finalPath, "TestTemplate.pkl", logger, processFunc, false)
-	assert.NoError(t, err)
-
-	content, err := afero.ReadFile(fs, finalPath)
-	assert.NoError(t, err)
-	assert.Contains(t, string(content), "amends")
-	assert.Contains(t, string(content), "processed_amends")
-}
-
-func TestEvalPkl_ComprehensiveErrorCases(t *testing.T) {
-	fs := afero.NewMemMapFs()
-	logger := logging.NewTestLogger()
-	ctx := context.Background()
-
-	t.Run("InvalidExtension", func(t *testing.T) {
-		_, err := EvalPkl(fs, ctx, "file.txt", "header", logger)
-		assert.Error(t, err)
-		assert.Contains(t, err.Error(), ".pkl extension")
-	})
-
-	t.Run("EmptyExtension", func(t *testing.T) {
-		_, err := EvalPkl(fs, ctx, "file", "header", logger)
-		assert.Error(t, err)
-		assert.Contains(t, err.Error(), ".pkl extension")
-	})
-
-	t.Run("JsonExtension", func(t *testing.T) {
-		_, err := EvalPkl(fs, ctx, "config.json", "header", logger)
-		assert.Error(t, err)
-		assert.Contains(t, err.Error(), ".pkl extension")
-	})
-
-	t.Run("YamlExtension", func(t *testing.T) {
-		_, err := EvalPkl(fs, ctx, "config.yaml", "header", logger)
-		assert.Error(t, err)
-		assert.Contains(t, err.Error(), ".pkl extension")
-	})
-
-	t.Run("DotPklInMiddle", func(t *testing.T) {
-		_, err := EvalPkl(fs, ctx, "file.pkl.backup", "header", logger)
-		assert.Error(t, err)
-		assert.Contains(t, err.Error(), ".pkl extension")
-	})
-}
-
-func TestEvalPkl_BinaryExistsButExecutionFails(t *testing.T) {
-	// This test requires setting up a dummy binary that fails
-	// For now, test the error path when EnsurePklBinaryExists would fail
-	fs := afero.NewMemMapFs()
-	logger := logging.NewTestLogger()
-	ctx := context.Background()
-
-	// Test with valid extension but assume pkl binary check would fail
-	// Since we can't easily mock os.Exit(1), we test the validation first
-	_, err := EvalPkl(fs, ctx, "valid.pkl", "header", logger)
-	// This will either succeed if pkl is installed, or fail during binary check
-	// The important part is that we're exercising the EnsurePklBinaryExists code path
-	if err != nil {
-		// If pkl is not installed, this is expected
-		t.Logf("pkl binary not available, which is expected in CI environments")
-	}
-}
-
-func TestCreateAndProcessPklFile_EdgeCases(t *testing.T) {
-	t.Run("LargeNumberOfSections", func(t *testing.T) {
-		fs := afero.NewMemMapFs()
-		logger := logging.NewTestLogger()
-		ctx := context.Background()
-
-		// Create many sections to test handling of large content
-		sections := make([]string, 100)
-		for i := 0; i < 100; i++ {
-			sections[i] = fmt.Sprintf("section%d = %d", i, i)
-		}
-
-		processFunc := func(fs afero.Fs, ctx context.Context, tmpFile string, headerSection string, logger *logging.Logger) (string, error) {
-			// Read the temp file to verify all sections were written
-			content, err := afero.ReadFile(fs, tmpFile)
-			if err != nil {
-				return "", err
-			}
-
-			// Verify first and last sections are present
-			contentStr := string(content)
-			if !strings.Contains(contentStr, "section0 = 0") {
-				return "", fmt.Errorf("first section not found")
-			}
-			if !strings.Contains(contentStr, "section99 = 99") {
-				return "", fmt.Errorf("last section not found")
-			}
-
-			return headerSection + "\nprocessed_large", nil
-		}
-
-		err := CreateAndProcessPklFile(fs, ctx, sections, "/out/large.pkl", "Template.pkl", logger, processFunc, false)
-		assert.NoError(t, err)
-	})
-
-	t.Run("EmptyStringSections", func(t *testing.T) {
-		fs := afero.NewMemMapFs()
-		logger := logging.NewTestLogger()
-		ctx := context.Background()
-
-		sections := []string{"", "valid = true", "", "another = false", ""}
-
-		processFunc := func(fs afero.Fs, ctx context.Context, tmpFile string, headerSection string, logger *logging.Logger) (string, error) {
-			content, err := afero.ReadFile(fs, tmpFile)
-			if err != nil {
-				return "", err
-			}
-
-			// Verify valid sections are present
-			contentStr := string(content)
-			if !strings.Contains(contentStr, "valid = true") {
-				return "", fmt.Errorf("valid section not found")
-			}
-			if !strings.Contains(contentStr, "another = false") {
-				return "", fmt.Errorf("another section not found")
-			}
-
-			return headerSection + "\nprocessed_empty", nil
-		}
-
-		err := CreateAndProcessPklFile(fs, ctx, sections, "/out/empty.pkl", "Template.pkl", logger, processFunc, false)
-		assert.NoError(t, err)
-	})
-
-	t.Run("SpecialCharactersInSections", func(t *testing.T) {
-		fs := afero.NewMemMapFs()
-		logger := logging.NewTestLogger()
-		ctx := context.Background()
-
-		sections := []string{
-			"unicode = \"测试 unicode\"",
-			"special = \"!@#$%^&*()\"",
-			"quotes = \"\\\"escaped quotes\\\"\"",
-			"newlines = \"line1\\nline2\"",
-		}
-
-		processFunc := func(fs afero.Fs, ctx context.Context, tmpFile string, headerSection string, logger *logging.Logger) (string, error) {
-			content, err := afero.ReadFile(fs, tmpFile)
-			if err != nil {
-				return "", err
-			}
-
-			contentStr := string(content)
-			// Verify special characters are preserved
-			assert.Contains(t, contentStr, "测试 unicode")
-			assert.Contains(t, contentStr, "!@#$%^&*()")
-
-			return headerSection + "\nprocessed_special", nil
-		}
-
-		err := CreateAndProcessPklFile(fs, ctx, sections, "/out/special.pkl", "Template.pkl", logger, processFunc, false)
-		assert.NoError(t, err)
-	})
-
-	t.Run("VeryLongTemplateName", func(t *testing.T) {
-		fs := afero.NewMemMapFs()
-		logger := logging.NewTestLogger()
-		ctx := context.Background()
-
-		// Test with very long template name
-		longTemplate := strings.Repeat("VeryLongTemplateName", 10) + ".pkl"
-
-		processFunc := func(fs afero.Fs, ctx context.Context, tmpFile string, headerSection string, logger *logging.Logger) (string, error) {
-			// Verify the long template name is in the header
-			if !strings.Contains(headerSection, longTemplate) {
-				return "", fmt.Errorf("long template name not found in header")
-			}
-			return headerSection + "\nprocessed_long", nil
-		}
-
-		err := CreateAndProcessPklFile(fs, ctx, []string{"test = true"}, "/out/long.pkl", longTemplate, logger, processFunc, false)
-		assert.NoError(t, err)
-	})
-}
-
-func TestCreateAndProcessPklFile_FilesystemEdgeCases(t *testing.T) {
-	t.Run("TempDirCreationError", func(t *testing.T) {
-		// CreateAndProcessPklFile uses afero.TempDir directly, not through the FS interface
-		// This makes it difficult to mock TempDir failures without refactoring the production code
-		// For comprehensive coverage, we document that this path exists but is hard to test
-		t.Skip("Cannot simulate temp dir creation failure - CreateAndProcessPklFile uses afero.TempDir directly")
-	})
-
-	t.Run("TempFileCreationError", func(t *testing.T) {
-		// CreateAndProcessPklFile uses afero.TempFile directly, not through the FS interface
-		// This makes it difficult to mock TempFile failures without refactoring the production code
-		// For comprehensive coverage, we document that this path exists but is hard to test
-		t.Skip("Cannot simulate temp file creation failure - CreateAndProcessPklFile uses afero.TempFile directly")
-	})
-
-	t.Run("ProcessFuncError", func(t *testing.T) {
-		fs := afero.NewMemMapFs()
-		logger := logging.NewTestLogger()
-		ctx := context.Background()
-
-		processFunc := func(fs afero.Fs, ctx context.Context, tmpFile string, headerSection string, logger *logging.Logger) (string, error) {
-			return "", fmt.Errorf("processing failed for testing")
-		}
-
-		err := CreateAndProcessPklFile(fs, ctx, []string{"test = true"}, "/out/test.pkl", "Template.pkl", logger, processFunc, false)
-		assert.Error(t, err)
-		assert.Contains(t, err.Error(), "failed to process temporary file")
-	})
-
-	t.Run("FinalFileWriteError", func(t *testing.T) {
-		// CreateAndProcessPklFile uses afero.WriteFile directly, not through the FS interface
-		// This makes it difficult to mock WriteFile failures without refactoring the production code
-		// For comprehensive coverage, we document that this path exists but is hard to test
-		t.Skip("Cannot simulate final file write failure - CreateAndProcessPklFile uses afero.WriteFile directly")
-	})
-}
-
-func TestEnsurePklBinaryExists_EdgeCases(t *testing.T) {
-	t.Run("WithPklExeOnWindows", func(t *testing.T) {
-		// Skip if not on Windows since this test is Windows-specific
-		if runtime.GOOS != "windows" {
-			t.Skip("Skipping Windows-specific test on non-Windows platform")
-		}
-
-		logger := logging.NewTestLogger()
-		tmpDir := t.TempDir()
-
-		// Create pkl.exe instead of pkl
-		dummyPkl := filepath.Join(tmpDir, "pkl.exe")
-		err := os.WriteFile(dummyPkl, []byte("@echo off\nexit 0"), 0o755)
-		require.NoError(t, err)
-
-		// Prepend to PATH
-		oldPath := os.Getenv("PATH")
-		os.Setenv("PATH", tmpDir+string(os.PathListSeparator)+oldPath)
-		t.Cleanup(func() { os.Setenv("PATH", oldPath) })
-
-		err = EnsurePklBinaryExists(context.Background(), logger)
-		assert.NoError(t, err)
-	})
-
-	t.Run("WithRegularPklOnUnix", func(t *testing.T) {
-		// Skip if on Windows since this test is Unix-specific
-		if runtime.GOOS == "windows" {
-			t.Skip("Skipping Unix-specific test on Windows platform")
-		}
-
-		logger := logging.NewTestLogger()
-		tmpDir := t.TempDir()
-
-		// Create pkl (no .exe)
-		dummyPkl := filepath.Join(tmpDir, "pkl")
-		err := os.WriteFile(dummyPkl, []byte("#!/bin/sh\nexit 0"), 0o755)
-		require.NoError(t, err)
-
-		// Prepend to PATH
-		oldPath := os.Getenv("PATH")
-		os.Setenv("PATH", tmpDir+string(os.PathListSeparator)+oldPath)
-		t.Cleanup(func() { os.Setenv("PATH", oldPath) })
-
-		err = EnsurePklBinaryExists(context.Background(), logger)
-		assert.NoError(t, err)
-	})
-
-	t.Run("NoBinaryFoundInPath", func(t *testing.T) {
-		// This test is complex because EnsurePklBinaryExists calls os.Exit(1)
-		// We can't easily test the failure case without refactoring the function
-		// For comprehensive coverage, we document that this path exists but is hard to test
-
-		// Clear PATH to ensure no pkl binary is found
-		oldPath := os.Getenv("PATH")
-		os.Setenv("PATH", "/nonexistent/path")
-		t.Cleanup(func() { os.Setenv("PATH", oldPath) })
-
-		// Note: This would call os.Exit(1) which terminates the test process
-		// In a real scenario, we would refactor EnsurePklBinaryExists to return an error
-		// instead of calling os.Exit(1) directly, which would make it testable
-
-		// For now, we skip this test to avoid terminating the test suite
-		t.Skip("Cannot test os.Exit(1) path without refactoring EnsurePklBinaryExists")
-
-		// If we could test it, it would look like:
-		// logger := logging.NewTestLogger()
-		// err := EnsurePklBinaryExists(context.Background(), logger)
-		// assert.Error(t, err)
-		// assert.Contains(t, err.Error(), "apple PKL not found in PATH")
-	})
-}
-
-// TestNewPklBinaryChecker tests the constructor function
-func TestNewPklBinaryChecker(t *testing.T) {
-	checker := NewPklBinaryChecker()
-	assert.NotNil(t, checker)
-	assert.NotNil(t, checker.LookPathFn)
-	assert.NotNil(t, checker.ExitFn)
-}
-
-// TestNewPklEvaluator tests the constructor function
-func TestNewPklEvaluator(t *testing.T) {
-	evaluator := NewPklEvaluator()
-	assert.NotNil(t, evaluator)
-	assert.NotNil(t, evaluator.EnsurePklBinaryExistsFn)
-	assert.NotNil(t, evaluator.KdepsExecFn)
-}
-
-// TestPklBinaryChecker_EnsurePklBinaryExists tests the method with dependency injection
-func TestPklBinaryChecker_EnsurePklBinaryExists(t *testing.T) {
-	t.Run("Success - pkl found", func(t *testing.T) {
-		checker := &PklBinaryChecker{
-			LookPathFn: func(file string) (string, error) {
-				if file == "pkl" || file == "pkl.exe" {
-					return "/usr/local/bin/pkl", nil
-				}
-				return "", fmt.Errorf("executable file not found in $PATH")
-			},
-			ExitFn: func(code int) {
-				t.Error("ExitFn should not be called when binary is found")
-			},
-		}
-
-		err := checker.EnsurePklBinaryExists(context.Background(), logging.NewTestLogger())
-		assert.NoError(t, err)
-	})
-
-	t.Run("Error - pkl not found", func(t *testing.T) {
-		exitCalled := false
-		exitCode := -1
-
-		checker := &PklBinaryChecker{
-			LookPathFn: func(file string) (string, error) {
-				return "", fmt.Errorf("executable file not found in $PATH")
-			},
-			ExitFn: func(code int) {
-				exitCalled = true
-				exitCode = code
-			},
-		}
-
-		logger := logging.NewTestSafeLogger()
-		err := checker.EnsurePklBinaryExists(context.Background(), logger)
-		assert.Error(t, err)
-		assert.Contains(t, err.Error(), "pkl binary not found in PATH")
-		assert.True(t, exitCalled)
-		assert.Equal(t, 1, exitCode)
-	})
-
-	t.Run("Error - only pkl.exe not found", func(t *testing.T) {
-		checker := &PklBinaryChecker{
-			LookPathFn: func(file string) (string, error) {
-				if file == "pkl" {
-					return "", fmt.Errorf("executable file not found in $PATH")
-				}
-				if file == "pkl.exe" {
-					return "", fmt.Errorf("executable file not found in $PATH")
-				}
-				return "", fmt.Errorf("unexpected file: %s", file)
-			},
-			ExitFn: func(code int) {
-				// Expected to be called
-			},
-		}
-
-		err := checker.EnsurePklBinaryExists(context.Background(), logging.NewTestSafeLogger())
-		assert.Error(t, err)
-	})
-}
-
-// TestPklEvaluator_EvalPkl tests the method with dependency injection
-func TestPklEvaluator_EvalPkl(t *testing.T) {
-	t.Run("Success", func(t *testing.T) {
-		evaluator := &PklEvaluator{
-			EnsurePklBinaryExistsFn: func(ctx context.Context, logger *logging.Logger) error {
-				return nil // Binary exists
-			},
-			KdepsExecFn: func(ctx context.Context, command string, args []string, workingDir string, enableLogging bool, handleOutput bool, logger *logging.Logger) (string, string, int, error) {
-				assert.Equal(t, "pkl", command)
-				assert.Equal(t, []string{"eval", "test.pkl"}, args)
-				return "output content", "", 0, nil
-			},
-		}
-
-		fs := afero.NewMemMapFs()
-		result, err := evaluator.EvalPkl(fs, context.Background(), "test.pkl", "header", logging.NewTestLogger())
-		assert.NoError(t, err)
-		assert.Contains(t, result, "header")
-		assert.Contains(t, result, "output content")
-	})
-
-	t.Run("Invalid extension", func(t *testing.T) {
-		evaluator := NewPklEvaluator()
-		fs := afero.NewMemMapFs()
-
-		_, err := evaluator.EvalPkl(fs, context.Background(), "test.txt", "header", logging.NewTestLogger())
-		assert.Error(t, err)
-		assert.Contains(t, err.Error(), ".pkl extension")
-	})
-
-	t.Run("Binary check fails", func(t *testing.T) {
-		evaluator := &PklEvaluator{
-			EnsurePklBinaryExistsFn: func(ctx context.Context, logger *logging.Logger) error {
-				return fmt.Errorf("binary not found")
-			},
-			KdepsExecFn: func(ctx context.Context, command string, args []string, workingDir string, enableLogging bool, handleOutput bool, logger *logging.Logger) (string, string, int, error) {
-				t.Error("KdepsExecFn should not be called when binary check fails")
-				return "", "", 1, nil
-			},
-		}
-
-		fs := afero.NewMemMapFs()
-		_, err := evaluator.EvalPkl(fs, context.Background(), "test.pkl", "header", logging.NewTestLogger())
-		assert.Error(t, err)
-		assert.Contains(t, err.Error(), "binary not found")
-	})
-
-	t.Run("Execution fails", func(t *testing.T) {
-		evaluator := &PklEvaluator{
-			EnsurePklBinaryExistsFn: func(ctx context.Context, logger *logging.Logger) error {
-				return nil
-			},
-			KdepsExecFn: func(ctx context.Context, command string, args []string, workingDir string, enableLogging bool, handleOutput bool, logger *logging.Logger) (string, string, int, error) {
-				return "", "execution error", 0, fmt.Errorf("exec failed")
-			},
-		}
-
-		fs := afero.NewMemMapFs()
-		_, err := evaluator.EvalPkl(fs, context.Background(), "test.pkl", "header", logging.NewTestLogger())
-		assert.Error(t, err)
-		assert.Contains(t, err.Error(), "exec failed")
-	})
-
-	t.Run("Non-zero exit code", func(t *testing.T) {
-		evaluator := &PklEvaluator{
-			EnsurePklBinaryExistsFn: func(ctx context.Context, logger *logging.Logger) error {
-				return nil
-			},
-			KdepsExecFn: func(ctx context.Context, command string, args []string, workingDir string, enableLogging bool, handleOutput bool, logger *logging.Logger) (string, string, int, error) {
-				return "", "command failed", 1, nil
-			},
-		}
-
-		fs := afero.NewMemMapFs()
-		_, err := evaluator.EvalPkl(fs, context.Background(), "test.pkl", "header", logging.NewTestLogger())
-		assert.Error(t, err)
-		assert.Contains(t, err.Error(), "command failed with exit code 1")
-	})
-}
-
-// TestCreateAndProcessPklFile_TempDirError tests the error path when temp dir creation fails
-func TestCreateAndProcessPklFile_TempDirError(t *testing.T) {
-	// Skip this test since afero.TempDir is a function, not a method on the filesystem
-	// and cannot be easily mocked without refactoring the production code
-	t.Skip("Cannot mock afero.TempDir function - it's not a method on the filesystem interface")
-}
-
-// TestCreateAndProcessPklFile_WriteToTempFileError tests error when writing to temp file fails
-func TestCreateAndProcessPklFile_WriteToTempFileError(t *testing.T) {
-	// Skip this test since the file Write method would need more complex mocking
-	// The production code calls Write on the file returned by TempFile
-	t.Skip("Complex mocking required for file Write operations")
 }